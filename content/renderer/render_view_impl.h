--- conflicted
+++ resolved
@@ -855,12 +855,7 @@
                WebKit::WebNavigationPolicy policy);
   CONTENT_EXPORTED void setCallback(update_url_cb_t cb);
 
-<<<<<<< HEAD
- private:
-  bool RunJavaScriptMessage(ui::JavascriptMessageType type,
-=======
   bool RunJavaScriptMessage(content::JavaScriptMessageType type,
->>>>>>> a99f8b41
                             const string16& message,
                             const string16& default_value,
                             const GURL& frame_url,
