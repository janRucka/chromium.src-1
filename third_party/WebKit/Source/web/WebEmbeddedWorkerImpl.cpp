/*
 * Copyright (C) 2013 Google Inc. All rights reserved.
 *
 * Redistribution and use in source and binary forms, with or without
 * modification, are permitted provided that the following conditions are
 * met:
 *
 *     * Redistributions of source code must retain the above copyright
 * notice, this list of conditions and the following disclaimer.
 *     * Redistributions in binary form must reproduce the above
 * copyright notice, this list of conditions and the following disclaimer
 * in the documentation and/or other materials provided with the
 * distribution.
 *     * Neither the name of Google Inc. nor the names of its
 * contributors may be used to endorse or promote products derived from
 * this software without specific prior written permission.
 *
 * THIS SOFTWARE IS PROVIDED BY THE COPYRIGHT HOLDERS AND CONTRIBUTORS
 * "AS IS" AND ANY EXPRESS OR IMPLIED WARRANTIES, INCLUDING, BUT NOT
 * LIMITED TO, THE IMPLIED WARRANTIES OF MERCHANTABILITY AND FITNESS FOR
 * A PARTICULAR PURPOSE ARE DISCLAIMED. IN NO EVENT SHALL THE COPYRIGHT
 * OWNER OR CONTRIBUTORS BE LIABLE FOR ANY DIRECT, INDIRECT, INCIDENTAL,
 * SPECIAL, EXEMPLARY, OR CONSEQUENTIAL DAMAGES (INCLUDING, BUT NOT
 * LIMITED TO, PROCUREMENT OF SUBSTITUTE GOODS OR SERVICES; LOSS OF USE,
 * DATA, OR PROFITS; OR BUSINESS INTERRUPTION) HOWEVER CAUSED AND ON ANY
 * THEORY OF LIABILITY, WHETHER IN CONTRACT, STRICT LIABILITY, OR TORT
 * (INCLUDING NEGLIGENCE OR OTHERWISE) ARISING IN ANY WAY OUT OF THE USE
 * OF THIS SOFTWARE, EVEN IF ADVISED OF THE POSSIBILITY OF SUCH DAMAGE.
 */

#include "web/WebEmbeddedWorkerImpl.h"

#include "third_party/node/src/node_webkit.h"
#if defined(COMPONENT_BUILD) && defined(WIN32)
#define NW_HOOK_MAP(type, sym, fn) BASE_EXPORT type fn;
#define BLINK_HOOK_MAP(type, sym, fn) BASE_EXPORT type fn;
#else
#define NW_HOOK_MAP(type, sym, fn) extern type fn;
#define BLINK_HOOK_MAP(type, sym, fn) extern type fn;
#endif
#include "content/nw/src/common/node_hooks.h"
#undef NW_HOOK_MAP

<<<<<<< HEAD
=======
#include "base/command_line.h"

>>>>>>> 9ed150dc
#include "bindings/core/v8/SourceLocation.h"
#include "core/dom/Document.h"
#include "core/dom/ExecutionContextTask.h"
#include "core/dom/SecurityContext.h"
#include "core/fetch/SubstituteData.h"
#include "core/frame/csp/ContentSecurityPolicy.h"
#include "core/inspector/ConsoleMessage.h"
#include "core/inspector/InspectorInstrumentation.h"
#include "core/loader/FrameLoadRequest.h"
#include "core/workers/ParentFrameTaskRunners.h"
#include "core/workers/WorkerClients.h"
#include "core/workers/WorkerGlobalScope.h"
#include "core/workers/WorkerInspectorProxy.h"
#include "core/workers/WorkerLoaderProxy.h"
#include "core/workers/WorkerScriptLoader.h"
#include "core/workers/WorkerThreadStartupData.h"
#include "modules/serviceworkers/ServiceWorkerContainerClient.h"
#include "modules/serviceworkers/ServiceWorkerThread.h"
#include "platform/Histogram.h"
#include "platform/SharedBuffer.h"
#include "platform/heap/Handle.h"
#include "platform/network/ContentSecurityPolicyParsers.h"
#include "platform/network/ContentSecurityPolicyResponseHeaders.h"
#include "platform/network/NetworkUtils.h"
#include "platform/weborigin/SecurityOrigin.h"
#include "public/platform/Platform.h"
#include "public/platform/WebURLRequest.h"
#include "public/platform/modules/serviceworker/WebServiceWorkerProvider.h"
#include "public/web/WebConsoleMessage.h"
#include "public/web/WebDevToolsAgent.h"
#include "public/web/WebSettings.h"
#include "public/web/WebView.h"
#include "public/web/WebWorkerContentSettingsClientProxy.h"
#include "public/web/modules/serviceworker/WebServiceWorkerContextClient.h"
#include "public/web/modules/serviceworker/WebServiceWorkerNetworkProvider.h"
#include "web/IndexedDBClientImpl.h"
#include "web/ServiceWorkerGlobalScopeClientImpl.h"
#include "web/ServiceWorkerGlobalScopeProxy.h"
#include "web/WebDataSourceImpl.h"
#include "web/WebLocalFrameImpl.h"
#include "web/WorkerContentSettingsClient.h"
#include "wtf/Functional.h"
#include "wtf/PtrUtil.h"
#include <memory>

namespace blink {

WebEmbeddedWorker* WebEmbeddedWorker::create(
    WebServiceWorkerContextClient* client,
    WebWorkerContentSettingsClientProxy* contentSettingsClient) {
  return new WebEmbeddedWorkerImpl(wrapUnique(client),
                                   wrapUnique(contentSettingsClient));
}

static HashSet<WebEmbeddedWorkerImpl*>& runningWorkerInstances() {
  DEFINE_STATIC_LOCAL(HashSet<WebEmbeddedWorkerImpl*>, set, ());
  return set;
}

WebEmbeddedWorkerImpl::WebEmbeddedWorkerImpl(
    std::unique_ptr<WebServiceWorkerContextClient> client,
    std::unique_ptr<WebWorkerContentSettingsClientProxy> contentSettingsClient)
    : m_workerContextClient(std::move(client)),
      m_contentSettingsClient(std::move(contentSettingsClient)),
      m_workerInspectorProxy(WorkerInspectorProxy::create()),
      m_webView(nullptr),
      m_mainFrame(nullptr),
      m_loadingShadowPage(false),
      m_askedToTerminate(false),
      m_pauseAfterDownloadState(DontPauseAfterDownload),
      m_waitingForDebuggerState(NotWaitingForDebugger) {
  runningWorkerInstances().add(this);
}

WebEmbeddedWorkerImpl::~WebEmbeddedWorkerImpl() {
  // Prevent onScriptLoaderFinished from deleting 'this'.
  m_askedToTerminate = true;

  if (m_workerThread)
    m_workerThread->terminateAndWait();

  DCHECK(runningWorkerInstances().contains(this));
  runningWorkerInstances().remove(this);
  DCHECK(m_webView);

  // Detach the client before closing the view to avoid getting called back.
  m_mainFrame->setClient(0);

  if (m_workerGlobalScopeProxy) {
    m_workerGlobalScopeProxy->detach();
    m_workerGlobalScopeProxy.clear();
  }

  m_webView->close();
  m_mainFrame->close();
  if (m_loaderProxy)
    m_loaderProxy->detachProvider(this);
}

void WebEmbeddedWorkerImpl::startWorkerContext(
    const WebEmbeddedWorkerStartData& data) {
  DCHECK(!m_askedToTerminate);
  DCHECK(!m_mainScriptLoader);
  DCHECK_EQ(m_pauseAfterDownloadState, DontPauseAfterDownload);
  m_workerStartData = data;

  // TODO(mkwst): This really needs to be piped through from the requesting
  // document, like we're doing for SharedWorkers. That turns out to be
  // incredibly convoluted, and since ServiceWorkers are locked to the same
  // origin as the page which requested them, the only time it would come
  // into play is a DNS poisoning attack after the page load. It's something
  // we should fix, but we're taking this shortcut for the prototype.
  //
  // https://crbug.com/590714
  KURL scriptURL = m_workerStartData.scriptURL;
  m_workerStartData.addressSpace = WebAddressSpacePublic;
  if (NetworkUtils::isReservedIPAddress(scriptURL.host()))
    m_workerStartData.addressSpace = WebAddressSpacePrivate;
  if (SecurityOrigin::create(scriptURL)->isLocalhost())
    m_workerStartData.addressSpace = WebAddressSpaceLocal;

  if (data.pauseAfterDownloadMode ==
      WebEmbeddedWorkerStartData::PauseAfterDownload)
    m_pauseAfterDownloadState = DoPauseAfterDownload;
  prepareShadowPageForLoader();
}

void WebEmbeddedWorkerImpl::terminateWorkerContext() {
  if (m_askedToTerminate)
    return;
  m_askedToTerminate = true;
  if (m_loadingShadowPage) {
    // This deletes 'this'.
    m_workerContextClient->workerContextFailedToStart();
    return;
  }
  if (m_mainScriptLoader) {
    m_mainScriptLoader->cancel();
    m_mainScriptLoader.clear();
    // This deletes 'this'.
    m_workerContextClient->workerContextFailedToStart();
    return;
  }
  if (!m_workerThread) {
    // The worker thread has not been created yet if the worker is asked to
    // terminate during waiting for debugger or paused after download.
    DCHECK(m_workerStartData.waitForDebuggerMode ==
               WebEmbeddedWorkerStartData::WaitForDebugger ||
           m_pauseAfterDownloadState == IsPausedAfterDownload);
    // This deletes 'this'.
    m_workerContextClient->workerContextFailedToStart();
    return;
  }
  m_workerThread->terminate();
  m_workerInspectorProxy->workerThreadTerminated();
}

void WebEmbeddedWorkerImpl::resumeAfterDownload() {
  DCHECK(!m_askedToTerminate);
  DCHECK_EQ(m_pauseAfterDownloadState, IsPausedAfterDownload);

  m_pauseAfterDownloadState = DontPauseAfterDownload;
  startWorkerThread();
}

void WebEmbeddedWorkerImpl::attachDevTools(const WebString& hostId,
                                           int sessionId) {
  WebDevToolsAgent* devtoolsAgent = m_mainFrame->devToolsAgent();
  if (devtoolsAgent)
    devtoolsAgent->attach(hostId, sessionId);
}

void WebEmbeddedWorkerImpl::reattachDevTools(const WebString& hostId,
                                             int sessionId,
                                             const WebString& savedState) {
  WebDevToolsAgent* devtoolsAgent = m_mainFrame->devToolsAgent();
  if (devtoolsAgent)
    devtoolsAgent->reattach(hostId, sessionId, savedState);
  resumeStartup();
}

void WebEmbeddedWorkerImpl::detachDevTools() {
  WebDevToolsAgent* devtoolsAgent = m_mainFrame->devToolsAgent();
  if (devtoolsAgent)
    devtoolsAgent->detach();
}

void WebEmbeddedWorkerImpl::dispatchDevToolsMessage(int sessionId,
                                                    int callId,
                                                    const WebString& method,
                                                    const WebString& message) {
  if (m_askedToTerminate)
    return;
  WebDevToolsAgent* devtoolsAgent = m_mainFrame->devToolsAgent();
  if (devtoolsAgent)
    devtoolsAgent->dispatchOnInspectorBackend(sessionId, callId, method,
                                              message);
}

void WebEmbeddedWorkerImpl::addMessageToConsole(
    const WebConsoleMessage& message) {
  MessageLevel webCoreMessageLevel;
  switch (message.level) {
    case WebConsoleMessage::LevelDebug:
      webCoreMessageLevel = DebugMessageLevel;
      break;
    case WebConsoleMessage::LevelLog:
      webCoreMessageLevel = LogMessageLevel;
      break;
    case WebConsoleMessage::LevelWarning:
      webCoreMessageLevel = WarningMessageLevel;
      break;
    case WebConsoleMessage::LevelError:
      webCoreMessageLevel = ErrorMessageLevel;
      break;
    default:
      NOTREACHED();
      return;
  }

  m_mainFrame->frame()->document()->addConsoleMessage(ConsoleMessage::create(
      OtherMessageSource, webCoreMessageLevel, message.text,
      SourceLocation::create(message.url, message.lineNumber,
                             message.columnNumber, nullptr)));
}

void WebEmbeddedWorkerImpl::postMessageToPageInspector(const String& message) {
  m_workerInspectorProxy->dispatchMessageFromWorker(message);
}

void WebEmbeddedWorkerImpl::postTaskToLoader(
    const WebTraceLocation& location,
    std::unique_ptr<ExecutionContextTask> task) {
  // TODO(hiroshige,yuryu): Make this not use ExecutionContextTask and
  // consider using m_mainThreadTaskRunners->get(TaskType::Networking)
  // instead.
  m_mainFrame->frame()->document()->postTask(location, std::move(task));
}

void WebEmbeddedWorkerImpl::postTaskToWorkerGlobalScope(
    const WebTraceLocation& location,
    std::unique_ptr<ExecutionContextTask> task) {
  if (m_askedToTerminate || !m_workerThread)
    return;
  m_workerThread->postTask(location, std::move(task));
}

void WebEmbeddedWorkerImpl::prepareShadowPageForLoader() {
  // Create 'shadow page', which is never displayed and is used mainly to
  // provide a context for loading on the main thread.
  //
  // FIXME: This does mostly same as WebSharedWorkerImpl::initializeLoader.
  // This code, and probably most of the code in this class should be shared
  // with SharedWorker.
  DCHECK(!m_webView);
  m_webView = WebView::create(nullptr, WebPageVisibilityStateVisible);
  WebSettings* settings = m_webView->settings();
  // FIXME: http://crbug.com/363843. This needs to find a better way to
  // not create graphics layers.
  settings->setAcceleratedCompositingEnabled(false);
  // Currently we block all mixed-content requests from a ServiceWorker.
  // FIXME: When we support FetchEvent.default(), we should relax this
  // restriction.
  settings->setStrictMixedContentChecking(true);
  settings->setAllowRunningOfInsecureContent(false);
  settings->setDataSaverEnabled(m_workerStartData.dataSaverEnabled);
  m_mainFrame = toWebLocalFrameImpl(
      WebLocalFrame::create(WebTreeScopeType::Document, this));
  m_webView->setMainFrame(m_mainFrame.get());
  m_mainFrame->setDevToolsAgentClient(this);

  // If we were asked to wait for debugger then it is the good time to do that.
  m_workerContextClient->workerReadyForInspection();
  if (m_workerStartData.waitForDebuggerMode ==
      WebEmbeddedWorkerStartData::WaitForDebugger) {
    m_waitingForDebuggerState = WaitingForDebugger;
    return;
  }

  loadShadowPage();
}

void WebEmbeddedWorkerImpl::loadShadowPage() {
  // Construct substitute data source for the 'shadow page'. We only need it
  // to have same origin as the worker so the loading checks work correctly.
  CString content("");
  RefPtr<SharedBuffer> buffer(
      SharedBuffer::create(content.data(), content.length()));
  m_loadingShadowPage = true;
  m_mainFrame->frame()->loader().load(
      FrameLoadRequest(0, ResourceRequest(m_workerStartData.scriptURL),
                       SubstituteData(buffer, "text/html", "UTF-8", KURL())));
}

void WebEmbeddedWorkerImpl::willSendRequest(WebLocalFrame* frame,
                                            WebURLRequest& request) {
  if (m_networkProvider)
    m_networkProvider->willSendRequest(frame->dataSource(), request);
}

void WebEmbeddedWorkerImpl::didFinishDocumentLoad(WebLocalFrame* frame) {
  DCHECK(!m_mainScriptLoader);
  DCHECK(!m_networkProvider);
  DCHECK(m_mainFrame);
  DCHECK(m_workerContextClient);
  DCHECK(m_loadingShadowPage);
  DCHECK(!m_askedToTerminate);
  m_loadingShadowPage = false;
  m_networkProvider =
      wrapUnique(m_workerContextClient->createServiceWorkerNetworkProvider(
          frame->dataSource()));
  m_mainScriptLoader = WorkerScriptLoader::create();
  m_mainScriptLoader->setRequestContext(
      WebURLRequest::RequestContextServiceWorker);
  m_mainScriptLoader->loadAsynchronously(
      *m_mainFrame->frame()->document(), m_workerStartData.scriptURL,
      DenyCrossOriginRequests, m_workerStartData.addressSpace, nullptr,
      bind(&WebEmbeddedWorkerImpl::onScriptLoaderFinished,
           WTF::unretained(this)));
  // Do nothing here since onScriptLoaderFinished() might have been already
  // invoked and |this| might have been deleted at this point.
}

void WebEmbeddedWorkerImpl::sendProtocolMessage(int sessionId,
                                                int callId,
                                                const WebString& message,
                                                const WebString& state) {
  m_workerContextClient->sendDevToolsMessage(sessionId, callId, message, state);
}

void WebEmbeddedWorkerImpl::resumeStartup() {
  bool wasWaiting = (m_waitingForDebuggerState == WaitingForDebugger);
  m_waitingForDebuggerState = NotWaitingForDebugger;
  if (wasWaiting)
    loadShadowPage();
}

WebDevToolsAgentClient::WebKitClientMessageLoop*
WebEmbeddedWorkerImpl::createClientMessageLoop() {
  return m_workerContextClient->createDevToolsMessageLoop();
}

void WebEmbeddedWorkerImpl::onScriptLoaderFinished() {
  DCHECK(m_mainScriptLoader);
  if (m_askedToTerminate)
    return;

  // The browser is expected to associate a registration and then load the
  // script. If there's no associated registration, the browser could not
  // successfully handle the SetHostedVersionID IPC, and the script load came
  // through the normal network stack rather than through service worker
  // loading code.
  if (!m_workerContextClient->hasAssociatedRegistration() ||
      m_mainScriptLoader->failed()) {
    m_mainScriptLoader.clear();
    // This deletes 'this'.
    m_workerContextClient->workerContextFailedToStart();
    return;
  }
  m_workerContextClient->workerScriptLoaded();

  DEFINE_STATIC_LOCAL(CustomCountHistogram, scriptSizeHistogram,
                      ("ServiceWorker.ScriptSize", 1000, 5000000, 50));
  scriptSizeHistogram.count(m_mainScriptLoader->script().length());
  if (m_mainScriptLoader->cachedMetadata()) {
    DEFINE_STATIC_LOCAL(
        CustomCountHistogram, scriptCachedMetadataSizeHistogram,
        ("ServiceWorker.ScriptCachedMetadataSize", 1000, 50000000, 50));
    scriptCachedMetadataSizeHistogram.count(
        m_mainScriptLoader->cachedMetadata()->size());
  }

  if (m_pauseAfterDownloadState == DoPauseAfterDownload) {
    m_pauseAfterDownloadState = IsPausedAfterDownload;
    return;
  }
  startWorkerThread();
}

void WebEmbeddedWorkerImpl::startWorkerThread() {
  DCHECK_EQ(m_pauseAfterDownloadState, DontPauseAfterDownload);
  DCHECK(!m_askedToTerminate);

  Document* document = m_mainFrame->frame()->document();
<<<<<<< HEAD
  bool isNodeJS = document->frame() && document->frame()->isNodeJS();
=======
  const base::CommandLine& command_line = *base::CommandLine::ForCurrentProcess();
  bool isNodeJS = document->frame() && document->frame()->isNodeJS() && command_line.HasSwitch("enable-node-worker");
>>>>>>> 9ed150dc

  // FIXME: this document's origin is pristine and without any extra privileges.
  // (crbug.com/254993)
  SecurityOrigin* starterOrigin = document->getSecurityOrigin();

  WorkerClients* workerClients = WorkerClients::create();
  provideContentSettingsClientToWorker(workerClients,
                                       std::move(m_contentSettingsClient));
  provideIndexedDBClientToWorker(workerClients, IndexedDBClientImpl::create());
  provideServiceWorkerGlobalScopeClientToWorker(
      workerClients,
      ServiceWorkerGlobalScopeClientImpl::create(*m_workerContextClient));
  provideServiceWorkerContainerClientToWorker(
      workerClients,
      wrapUnique(m_workerContextClient->createServiceWorkerProvider()));

  // We need to set the CSP to both the shadow page's document and the
  // ServiceWorkerGlobalScope.
  document->initContentSecurityPolicy(
      m_mainScriptLoader->releaseContentSecurityPolicy());
  if (!m_mainScriptLoader->referrerPolicy().isNull())
    document->parseAndSetReferrerPolicy(m_mainScriptLoader->referrerPolicy());

  KURL scriptURL = m_mainScriptLoader->url();
  WorkerThreadStartMode startMode =
      m_workerInspectorProxy->workerStartMode(document);
  std::unique_ptr<WorkerSettings> workerSettings =
      wrapUnique(new WorkerSettings(document->settings()));

  std::string main_script;
  if (g_web_worker_start_thread_fn) {
    (*g_web_worker_start_thread_fn)(m_mainFrame->frame(), (void*)scriptURL.path().utf8().data(), &main_script, &isNodeJS);
  }
  std::unique_ptr<WorkerThreadStartupData> startupData =
    WorkerThreadStartupData::create(isNodeJS, main_script,
          scriptURL, m_workerStartData.userAgent, m_mainScriptLoader->script(),
          m_mainScriptLoader->releaseCachedMetadata(), startMode,
          document->contentSecurityPolicy()->headers().get(),
          m_mainScriptLoader->referrerPolicy(), starterOrigin, workerClients,
          m_mainScriptLoader->responseAddressSpace(),
          m_mainScriptLoader->originTrialTokens(), std::move(workerSettings),
          static_cast<V8CacheOptions>(m_workerStartData.v8CacheOptions));

  m_mainScriptLoader.clear();

  // We have a dummy document here for loading but it doesn't really represent
  // the document/frame of associated document(s) for this worker. Here we
  // populate the task runners with null document not to confuse the frame
  // scheduler (which will end up using the thread's default task runner).
  m_mainThreadTaskRunners = ParentFrameTaskRunners::create(nullptr);

  m_workerGlobalScopeProxy = ServiceWorkerGlobalScopeProxy::create(
      *this, *document, *m_workerContextClient);
  m_loaderProxy = WorkerLoaderProxy::create(this);
  m_workerThread =
      ServiceWorkerThread::create(m_loaderProxy, *m_workerGlobalScopeProxy);
  m_workerThread->start(std::move(startupData));
  m_workerInspectorProxy->workerThreadCreated(document, m_workerThread.get(),
                                              scriptURL);
}

}  // namespace blink<|MERGE_RESOLUTION|>--- conflicted
+++ resolved
@@ -41,11 +41,8 @@
 #include "content/nw/src/common/node_hooks.h"
 #undef NW_HOOK_MAP
 
-<<<<<<< HEAD
-=======
 #include "base/command_line.h"
 
->>>>>>> 9ed150dc
 #include "bindings/core/v8/SourceLocation.h"
 #include "core/dom/Document.h"
 #include "core/dom/ExecutionContextTask.h"
@@ -430,12 +427,8 @@
   DCHECK(!m_askedToTerminate);
 
   Document* document = m_mainFrame->frame()->document();
-<<<<<<< HEAD
-  bool isNodeJS = document->frame() && document->frame()->isNodeJS();
-=======
   const base::CommandLine& command_line = *base::CommandLine::ForCurrentProcess();
   bool isNodeJS = document->frame() && document->frame()->isNodeJS() && command_line.HasSwitch("enable-node-worker");
->>>>>>> 9ed150dc
 
   // FIXME: this document's origin is pristine and without any extra privileges.
   // (crbug.com/254993)
