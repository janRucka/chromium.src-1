--- conflicted
+++ resolved
@@ -72,12 +72,7 @@
 {
   LocalDOMWindow* imp = toLocalDOMWindow(V8Window::toImpl(info.Holder()));
   LocalFrame* frame = imp->frame();
-<<<<<<< HEAD
-  ASSERT(frame);
-  if (frame->isNwFakeTop()) {
-=======
   if (frame && frame->isNwFakeTop()) {
->>>>>>> 7fee4809
     v8SetReturnValue(info, toV8(imp, info.Holder(), info.GetIsolate()));
     return;
   }
@@ -88,20 +83,12 @@
 {
   LocalDOMWindow* imp = toLocalDOMWindow(V8Window::toImpl(info.Holder()));
   LocalFrame* frame = imp->frame();
-<<<<<<< HEAD
-  ASSERT(frame);
-  for (LocalFrame* f = frame; f; f = toLocalFrame(f->tree().parent())) {
-    if (f->isNwFakeTop()) {
-      v8SetReturnValue(info, toV8(f->document()->domWindow(), info.Holder(), info.GetIsolate()));
-      return;
-=======
   if (frame) {
     for (LocalFrame* f = frame; f; f = toLocalFrame(f->tree().parent())) {
       if (f->isNwFakeTop()) {
         v8SetReturnValue(info, toV8(f->document()->domWindow(), info.Holder(), info.GetIsolate()));
         return;
       }
->>>>>>> 7fee4809
     }
   }
   v8SetReturnValue(info, toV8(imp->top(), info.Holder(), info.GetIsolate()));
