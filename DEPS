--- conflicted
+++ resolved
@@ -4,11 +4,7 @@
   'boringssl_revision':
     '07e7806177c92dede456874e74d4c92d8dc224b2',
   'buildspec_platforms':
-<<<<<<< HEAD
-    'precise64,',
-=======
     'win64,win,',
->>>>>>> e50d604f
   'buildtools_revision':
     'adb8bf4e8fc92aa1717bf151b862d58e6f27c4f2',
   'catapult_revision':
@@ -175,11 +171,7 @@
   'src/tools/swarming_client':
     (Var("chromium_git")) + '/external/swarming.client.git@e4288c3040a32f2e7ad92f957668f2ee3d36e5a6',
   #'src/v8':
-<<<<<<< HEAD
-  #  (Var("chromium_git")) + '/v8/v8.git@219565c9513e49593f3e3bf323cbd9384789d621'
-=======
   #  (Var("chromium_git")) + '/v8/v8.git@f8cbe2768cc88cb40e24c929fb28965bfb0ca6fe'
->>>>>>> e50d604f
   #  (Var("nwjs_git")) + '/v8.git@origin/nw16',
   #'src/content/nw':
   #  (Var("nwjs_git")) + '/nw.js.git@origin/nw16',
