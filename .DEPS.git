--- conflicted
+++ resolved
@@ -330,13 +330,9 @@
         'src/third_party/libmtp':
             Var('git_url') + '/chromium/deps/libmtp.git@660f6055de613f5081da9864e71f50f48067f8ae',
         'src/third_party/lss':
-<<<<<<< HEAD
-            Var('git_url') + '/external/linux-syscall-support/lss.git@88a55e021b5cf8114901c5354894bfec13d13157',
-=======
             Var('git_url') + '/external/linux-syscall-support/lss.git@2c73abf02fd8af961e38024882b9ce0df6b4d19b',
         'src/third_party/openssl':
             Var('git_url') + '/chromium/deps/openssl.git@89348cf48391742cdbeb1aee3932fde25ff50e5a',
->>>>>>> 080283b1
         'src/third_party/swig/linux':
             Var('git_url') + '/chromium/deps/swig/linux.git@866b8e0e0e0cfe99ebe608260030916ca0c3f92d',
         'src/third_party/xdg-utils':
