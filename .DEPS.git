--- conflicted
+++ resolved
@@ -11,11 +11,7 @@
     'git_url':
          'http://git.chromium.org',
     'webkit_rev':
-<<<<<<< HEAD
          '@origin/node'
-=======
-         '@5b9203185ade62d04293d1b6def6e3c027bd2e14'
->>>>>>> ffce9060
 }
 
 deps = {
@@ -142,15 +138,11 @@
     'src/tools/swarm_client':
         Var('git_url') + '/chromium/tools/swarm_client.git@4a393b72111f19b014e461319359e3ae454b9857',
     'src/v8':
-<<<<<<< HEAD
-        Var('git_url') + '/external/v8.git@89e18f5599cb4cd462cb1ed324addd7388fb4d60',
+        Var('git_url') + '/external/v8.git@fc2a4f46ef23bff79ae0056b02a52a2e8ac5f339',
     'src/third_party/node':
         'https://github.com/zcbenz/node.git@origin/master',
     'src/content/nw':
         'https://github.com/rogerwang/node-webkit.git@origin/master',
-=======
-        Var('git_url') + '/external/v8.git@fc2a4f46ef23bff79ae0056b02a52a2e8ac5f339',
->>>>>>> ffce9060
 }
 
 deps_os = {
