# DO NOT EDIT EXCEPT FOR LOCAL TESTING.
# THIS IS A GENERATED FILE.
# ALL MANUAL CHANGES WILL BE OVERWRITTEN.
# SEE http://code.google.com/p/chromium/wiki/UsingNewGit
# FOR HOW TO ROLL DEPS
vars = {
    'ffmpeg_hash':
         '@2079ffae30f8da6c6eed985cce00e04c31b40888',
    'webkit_url':
         'http://git.chromium.org/external/WebKit_trimmed.git',
    'git_url':
         'http://git.chromium.org',
    'webkit_rev':
         '@c43cafb5c2aaea9adf403d94afe14a2634f62730'
}

deps = {
    'src/breakpad/src':
        Var('git_url') + '/external/google-breakpad/src.git@167144cd0c8aac4a7f23feb77ef45975942e9b11',
    'src/chrome/test/data/extensions/api_test/permissions/nacl_enabled/bin':
        Var('git_url') + '/native_client/src/native_client/tests/prebuilt.git@3e17365176c94624f46cace174f61834b7f3c35d',
    'src/chrome/test/data/perf/canvas_bench':
        Var('git_url') + '/chromium/canvas_bench.git@a7b40ea5ae0239517d78845a5fc9b12976bfc732',
    'src/chrome/test/data/perf/frame_rate/content':
        Var('git_url') + '/chromium/frame_rate/content.git@c10272c88463efeef6bb19c9ec07c42bc8fe22b9',
    'src/googleurl':
        Var('git_url') + '/external/google-url.git@a545fea9bda3a09f178373e183c06c8e8ee050d3',
    'src/native_client':
        Var('git_url') + '/native_client/src/native_client.git@3a8a9279498e6531125da384b273e82827f158d5',
    'src/native_client_sdk/src/site_scons':
        Var('git_url') + '/native_client/src/native_client/site_scons.git@e302266ca0289c4aa3df7a8e59061973fb64a2f8',
    'src/sandbox/linux/seccomp-legacy':
        Var('git_url') + '/external/seccompsandbox.git@95fc762804a289168b66f3a9a9676ad9a9dd89a4',
    'src/sdch/open-vcdiff':
        Var('git_url') + '/external/open-vcdiff.git@438f2a5be6d809bc21611a94cd37bfc8c28ceb33',
    'src/testing/gmock':
        Var('git_url') + '/external/googlemock.git@9bc5e4afdb0407b5fd4acb101e3b11850a90a873',
    'src/testing/gtest':
        Var('git_url') + '/external/googletest.git@a92a6f792395e1ad462472d474ab0c76949813fa',
    'src/third_party/WebKit':
        Var('webkit_url') + Var('webkit_rev'),
    'src/third_party/angle':
        Var('git_url') + '/external/angleproject.git@0aa426b3a45e3b76f5196f714800ac2898738aae',
    'src/third_party/bidichecker':
        Var('git_url') + '/external/bidichecker/lib.git@97f2aa645b74c28c57eca56992235c79850fa9e0',
    'src/third_party/cacheinvalidation/files/src/google':
        Var('git_url') + '/external/google-cache-invalidation-api/src/google.git@607d5a1752c975b317fa85f25dfb972fdb3488f8',
    'src/third_party/ffmpeg':
        Var('git_url') + '/chromium/third_party/ffmpeg.git' + Var('ffmpeg_hash'),
    'src/third_party/flac':
        Var('git_url') + '/chromium/deps/flac.git@4cd5f60958c9e4d5237efaab23478b022dda0984',
    'src/third_party/hunspell':
        Var('git_url') + '/chromium/deps/hunspell.git@36ee406e1db45b3b4cd7b3ca15f5b4872deb89d2',
    'src/third_party/hunspell_dictionaries':
        Var('git_url') + '/chromium/deps/hunspell_dictionaries.git@152f92516a77117f26de7f0d69cb6532bb560728',
    'src/third_party/icu':
        Var('git_url') + '/chromium/deps/icu46.git@3785d5dc6ff34e8897752357ea357127ea88159c',
    'src/third_party/jsoncpp/source/include':
        Var('git_url') + '/external/jsoncpp/jsoncpp/include.git@b0dd48e02b6e6248328db78a65b5c601f150c349',
    'src/third_party/jsoncpp/source/src/lib_json':
        Var('git_url') + '/external/jsoncpp/jsoncpp/src/lib_json.git@a8caa51ba2f80971a45880425bf2ae864a786784',
    'src/third_party/leveldatabase/src':
        Var('git_url') + '/external/leveldb.git@77ecdbbe2c5eb06696658955508e30fd0a1ebebe',
    'src/third_party/libexif/sources':
        Var('git_url') + '/chromium/deps/libexif/sources.git@d815c325bab0d1871d4c7e70600ecdfdab07db9e',
    'src/third_party/libjingle/source':
        Var('git_url') + '/external/libjingle.git@7e47565dd9d40a297c3a3fd69506507915218a74',
    'src/third_party/libjpeg_turbo':
        Var('git_url') + '/chromium/deps/libjpeg_turbo.git@4c160802ea6f1aa25abdc55f3e9540868420d86e',
    'src/third_party/libphonenumber/src/phonenumbers':
        Var('git_url') + '/external/libphonenumber/cpp/src/phonenumbers.git@a6eef04c15f45d5916ee3429d24665c49148b99b',
    'src/third_party/libphonenumber/src/resources':
        Var('git_url') + '/external/libphonenumber/resources.git@4e9022bbb030ae3c7e8b647a5fd0b39a87e613ae',
    'src/third_party/libphonenumber/src/test':
        Var('git_url') + '/external/libphonenumber/cpp/test.git@db7f8bd462a209bbe81a0989e2f4387e74636ec5',
    'src/third_party/libsrtp':
        Var('git_url') + '/chromium/deps/libsrtp.git@362c71e8d0dc205a4ad9f4709d42c25864ac872a',
    'src/third_party/libvpx':
        Var('git_url') + '/chromium/deps/libvpx.git@13f7ced401b15000e690c30a9504dee46c6555ee',
    'src/third_party/libyuv':
        Var('git_url') + '/external/libyuv.git@b8f820af712d9514abafd7437536e37410308ed5',
    'src/third_party/mozc/chrome/chromeos/renderer':
        Var('git_url') + '/external/mozc/src/chrome/chromeos/renderer.git@89f4cd325e4a0af7c2b3d0ce230187ac61ecec45',
    'src/third_party/mozc/session':
        Var('git_url') + '/external/mozc/src/session.git@2fcc92e77f89b40f51af703954c14bc524b9fcb0',
    'src/third_party/ots':
        Var('git_url') + '/external/ots.git@92ae1613a125071690336a57cedd4dd9e298cf20',
    'src/third_party/pyftpdlib/src':
        Var('git_url') + '/external/pyftpdlib.git@2be6d65e31c7ee6320d059f581f05ae8d89d7e45',
    'src/third_party/pymox/src':
        Var('git_url') + '/external/pymox.git@df220ffcc57380c3823aae52cdea0d7bb6f2b145',
    'src/third_party/pywebsocket/src':
        Var('git_url') + '/external/pywebsocket/src.git@411aee11bcb0bda4730835a4bc9c1907bd0665f8',
    'src/third_party/safe_browsing/testing':
        Var('git_url') + '/external/google-safe-browsing/testing.git@5e9b7f16d2d2c52a64a1dc681cbafcc8b4e6eb54',
    'src/third_party/scons-2.0.1':
        Var('git_url') + '/native_client/src/third_party/scons-2.0.1.git@c81c95aff36392cffede13382dd5fcad25c0a603',
    'src/third_party/sfntly/cpp/src':
        Var('git_url') + '/external/sfntly/cpp/src.git@cfb2f1743f0169ad8d01035458617bce97107539',
    'src/third_party/skia/gyp':
        Var('git_url') + '/external/skia/gyp.git@2180dc2c43bcdfcb92032a96b4dcdd4a93d0b98a',
    'src/third_party/skia/include':
        Var('git_url') + '/external/skia/include.git@626d972ea764f71d4c098c20ff11ca62e1e68fc2',
    'src/third_party/skia/src':
        Var('git_url') + '/external/skia/src.git@3b80268a510949eb7818bb1ce2b38aa3d60bd40e',
    'src/third_party/smhasher/src':
        Var('git_url') + '/external/smhasher.git@6895dced6534c9a041ceba5cabed231d3b2d8518',
    'src/third_party/snappy/src':
        Var('git_url') + '/external/snappy.git@5a4a7d94c947c66a7608cfc38258beb32274d9c8',
    'src/third_party/speex':
        Var('git_url') + '/chromium/deps/speex.git@401cf5e65393ed75b735b9e94d9d39501e9b426d',
    'src/third_party/swig/Lib':
        Var('git_url') + '/chromium/deps/swig/Lib.git@549f0b084ad9c40ef42d111303d831eb8d91252e',
    'src/third_party/trace-viewer':
        Var('git_url') + '/external/trace-viewer.git@80b4cb7862986ea2beeebefcf04a321a065c9104',
    'src/third_party/undoview':
        Var('git_url') + '/chromium/deps/undoview.git@3ba503e248f3cdbd81b78325a24ece0984637559',
    'src/third_party/v8-i18n':
        Var('git_url') + '/external/v8-i18n.git@9a89abfd3c20a86ce17b58c9ffb5be89cd4e8d9c',
    'src/third_party/webdriver/pylib':
        Var('git_url') + '/external/selenium/py.git@304801aede8d4b52a30657201aefed7479c0c9dd',
    'src/third_party/webgl_conformance':
        Var('git_url') + '/chromium/deps/webgl/sdk/tests.git@76055d9480f6d780f6caa6a72485c5c4aecd6692',
    'src/third_party/webpagereplay':
        Var('git_url') + '/external/web-page-replay.git@d48fb23aecbaaae44182c12337d711f2f12bc1a2',
    'src/third_party/webrtc':
        Var('git_url') + '/external/webrtc/stable/src.git@11df23595894f51dce01124c7060173962ff9431',
    'src/third_party/yasm/source/patched-yasm':
        Var('git_url') + '/chromium/deps/yasm/patched-yasm.git@6b5f1af666c0fad6e4282d07267ff5ae84e7df9d',
    'src/tools/deps2git':
        Var('git_url') + '/chromium/tools/deps2git.git@57e7fb3db1bb44b30be8b3927a859742550b0f8c',
    'src/tools/grit':
        Var('git_url') + '/external/grit-i18n.git@3f70b8dfa4ce859b714f109beb29ffa8c396ce0b',
    'src/tools/gyp':
        Var('git_url') + '/external/gyp.git@f7bf97fa22ed8935a2acf1ed6598e671e994eadd',
    'src/tools/page_cycler/acid3':
        Var('git_url') + '/chromium/deps/acid3.git@bed664c3c6f4200d2ab6b139bddb628dcef6f5ed',
    'src/v8':
        Var('git_url') + '/external/v8.git@eb831465b376356ac857ab4ccb1cabf02d424da3',
    'src/third_party/node':
        'https://github.com/zcbenz/node.git@master',
    'src/content/nw':
        'https://github.com/rogerwang/node-webkit.git@master',
}

deps_os = {
    'android':
    {
        'src/third_party/android_tools':
            Var('git_url') + '/git/android_tools.git@e1bf0d38fe01f7ada8ff7ba96321c9af8c06d7c2',
        'src/third_party/aosp':
            Var('git_url') + '/chromium/deps/aosp.git@bbafe5155dff86bbba1e92b42a073ffcfcfbf28c',
        'src/third_party/freetype':
            Var('git_url') + '/git/chromium/src/third_party/freetype.git@41c2c4116acca09389cc5fe2ea393eaada546422',
    },
    'ios':
    {
        'src/build/util/support':
            None,
        'src/chrome/test/data/extensions/api_test/permissions/nacl_enabled/bin':
            None,
        'src/chrome/test/data/perf/canvas_bench':
            None,
        'src/chrome/test/data/perf/frame_rate/content':
            None,
        'src/content/test/data/layout_tests/LayoutTests/fast/events':
            None,
        'src/content/test/data/layout_tests/LayoutTests/fast/filesystem/resources':
            None,
        'src/content/test/data/layout_tests/LayoutTests/fast/js/resources':
            None,
        'src/content/test/data/layout_tests/LayoutTests/fast/workers':
            None,
        'src/content/test/data/layout_tests/LayoutTests/http/tests/appcache':
            None,
        'src/content/test/data/layout_tests/LayoutTests/http/tests/resources':
            None,
        'src/content/test/data/layout_tests/LayoutTests/http/tests/websocket/tests':
            None,
        'src/content/test/data/layout_tests/LayoutTests/http/tests/workers':
            None,
        'src/content/test/data/layout_tests/LayoutTests/http/tests/xmlhttprequest':
            None,
        'src/content/test/data/layout_tests/LayoutTests/media':
            None,
        'src/content/test/data/layout_tests/LayoutTests/platform/chromium-win/fast/events':
            None,
        'src/content/test/data/layout_tests/LayoutTests/platform/chromium-win/fast/workers':
            None,
        'src/content/test/data/layout_tests/LayoutTests/platform/chromium-win/http/tests/workers':
            None,
        'src/content/test/data/layout_tests/LayoutTests/platform/chromium-win/storage/domstorage':
            None,
        'src/content/test/data/layout_tests/LayoutTests/platform/chromium/fast/events':
            None,
        'src/content/test/data/layout_tests/LayoutTests/platform/chromium/fast/workers':
            None,
        'src/content/test/data/layout_tests/LayoutTests/storage/domstorage':
            None,
        'src/content/test/data/layout_tests/LayoutTests/storage/indexeddb':
            None,
        'src/native_client':
            None,
        'src/native_client/src/third_party/ppapi':
            None,
        'src/native_client_sdk/src/site_scons':
            None,
        'src/sandbox/linux/seccomp-legacy':
            None,
        'src/testing/iossim/third_party/class-dump':
            Var('git_url') + '/chromium/deps/class-dump.git@8461cdd762a604887dc7f251a619d7ec1c1c930d',
        'src/third_party/GTM':
            Var('git_url') + '/external/google-toolbox-for-mac.git@7545ca338f0bcf18dec026599098d72ce53106fe',
        'src/third_party/WebKit':
            None,
        'src/third_party/WebKit/LayoutTests':
            None,
        'src/third_party/WebKit/Source':
            None,
        'src/third_party/WebKit/Tools/DumpRenderTree':
            None,
        'src/third_party/WebKit/Tools/Scripts':
            None,
        'src/third_party/WebKit/Tools/TestWebKitAPI':
            None,
        'src/third_party/angle':
            None,
        'src/third_party/bidichecker':
            None,
        'src/third_party/ffmpeg':
            None,
        'src/third_party/hunspell':
            None,
        'src/third_party/hunspell_dictionaries':
            None,
        'src/third_party/jsoncpp/source/include':
            None,
        'src/third_party/jsoncpp/source/src/lib_json':
            None,
        'src/third_party/leveldatabase/src':
            None,
        'src/third_party/libexif/sources':
            None,
        'src/third_party/libjingle/source':
            None,
        'src/third_party/libjpeg_turbo':
            None,
        'src/third_party/libphonenumber/src/phonenumbers':
            None,
        'src/third_party/libphonenumber/src/resources':
            None,
        'src/third_party/libphonenumber/src/test':
            None,
        'src/third_party/libsrtp':
            None,
        'src/third_party/libvpx':
            None,
        'src/third_party/libyuv':
            None,
        'src/third_party/mozc/chrome/chromeos/renderer':
            None,
        'src/third_party/mozc/session':
            None,
        'src/third_party/nss':
            Var('git_url') + '/chromium/deps/nss.git@18950b9a72e0eb97f41e9d3f66b7e470e3500f2a',
        'src/third_party/ots':
            None,
        'src/third_party/pylib':
            None,
        'src/third_party/pymox/src':
            None,
        'src/third_party/safe_browsing/testing':
            None,
        'src/third_party/scons-2.0.1':
            None,
        'src/third_party/sfntly/cpp/src':
            None,
        'src/third_party/skia/src':
            None,
        'src/third_party/smhasher/src':
            None,
        'src/third_party/snappy/src':
            None,
        'src/third_party/swig/Lib':
            None,
        'src/third_party/undoview':
            None,
        'src/third_party/v8-i18n':
            None,
        'src/third_party/webdriver/pylib':
            None,
        'src/third_party/webgl_conformance':
            None,
        'src/third_party/webpagereplay':
            None,
        'src/third_party/webrtc':
            None,
        'src/third_party/yasm/source/patched-yasm':
            None,
        'src/tools/page_cycler/acid3':
            None,
        'src/v8':
            None,
    },
    'mac':
    {
        'src/chrome/installer/mac/third_party/xz/xz':
            Var('git_url') + '/chromium/deps/xz.git@604fa85cc4e214aa0f418a2596ea865c0eed7a54',
        'src/chrome/tools/test/reference_build/chrome_mac':
            Var('git_url') + '/chromium/reference_builds/chrome_mac.git@b43b0539e14bf908e771dbbf0b080f7dc9b75219',
        'src/third_party/GTM':
            Var('git_url') + '/external/google-toolbox-for-mac.git@7545ca338f0bcf18dec026599098d72ce53106fe',
        'src/third_party/lighttpd':
            Var('git_url') + '/chromium/deps/lighttpd.git@9dfa55d15937a688a92cbf2b7a8621b0927d06eb',
        'src/third_party/nss':
            Var('git_url') + '/chromium/deps/nss.git@18950b9a72e0eb97f41e9d3f66b7e470e3500f2a',
        'src/third_party/pdfsqueeze':
            Var('git_url') + '/external/pdfsqueeze.git@5936b871e6a087b7e50d4cbcb122378d8a07499f',
        'src/third_party/swig/mac':
            Var('git_url') + '/chromium/deps/swig/mac.git@1b182eef16df2b506f1d710b34df65d55c1ac44e',
    },
    'unix':
    {
        'src/chrome/tools/test/reference_build/chrome_linux':
            Var('git_url') + '/chromium/reference_builds/chrome_linux.git@53d4cfaf7032086779f2f4f40a9b6f21b7dbc3bf',
        'src/third_party/cros_system_api':
            Var('git_url') + '/chromiumos/platform/system_api.git@f648289dfe3c51cb5e4b93b0b5e1642978df0295',
        'src/third_party/gold':
            Var('git_url') + '/chromium/deps/gold.git@74c34c19eadc0135b189318e393e78ca1dd431aa',
        'src/third_party/libmtp':
            Var('git_url') + '/chromium/deps/libmtp.git@660f6055de613f5081da9864e71f50f48067f8ae',
        'src/third_party/lss':
            Var('git_url') + '/external/linux-syscall-support/lss.git@88a55e021b5cf8114901c5354894bfec13d13157',
        'src/third_party/swig/linux':
            Var('git_url') + '/chromium/deps/swig/linux.git@866b8e0e0e0cfe99ebe608260030916ca0c3f92d',
        'src/third_party/xdg-utils':
            Var('git_url') + '/chromium/deps/xdg-utils.git@92ab58529199057ec7964168b0b625c2f2148f67',
    },
    'win':
    {
        'src/chrome/tools/test/reference_build/chrome_win':
            Var('git_url') + '/chromium/reference_builds/chrome_win.git@fc239c7dcabcd2a225c281963eedb6a5441fb13b',
        'src/chrome_frame/tools/test/reference_build/chrome_win':
            Var('git_url') + '/chromium/reference_builds/chrome_win.git@b9f52667918a74977cb85eefd4e967150f852fbc',
        'src/third_party/bison':
            Var('git_url') + '/chromium/deps/bison.git@083c9a45e4affdd5464ee2b224c2df649c6e26c3',
        'src/third_party/cygwin':
            Var('git_url') + '/chromium/deps/cygwin.git@3711a17ddd629317f40676bdcc564f32fd7a4fd2',
        'src/third_party/gnu_binutils':
            Var('git_url') + '/native_client/deps/third_party/gnu_binutils.git@f4003433b61b25666565690caf3d7a7a1a4ec436',
        'src/third_party/gperf':
            Var('git_url') + '/chromium/deps/gperf.git@d892d79f64f9449770443fb06da49b5a1e5d33c1',
        'src/third_party/lighttpd':
            Var('git_url') + '/chromium/deps/lighttpd.git@856e79c6109d4f0abe93c01d4c22419e33c9bee7',
        'src/third_party/mingw-w64/mingw/bin':
            Var('git_url') + '/native_client/deps/third_party/mingw-w64/mingw/bin.git@3cc8b140b883a9fe4986d12cfd46c16a093d3527',
        'src/third_party/nacl_sdk_binaries':
            Var('git_url') + '/chromium/deps/nacl_sdk_binaries.git@759dfca03bdc774da7ecbf974f6e2b84f43699a5',
        'src/third_party/nss':
<<<<<<< HEAD
            Var('git_url') + '/chromium/deps/nss.git@f32dd411617e86bbb2b4c7fb54063de209f9901a',
        'src/third_party/openssl':
            Var('git_url') + '/chromium/deps/openssl.git@b8cf892dfc08f9bda95857993a5b60c7ccc272d4',
=======
            Var('git_url') + '/chromium/deps/nss.git@18950b9a72e0eb97f41e9d3f66b7e470e3500f2a',
>>>>>>> 04458434
        'src/third_party/pefile':
            Var('git_url') + '/external/pefile.git@d0ca75794f69f1d09fd6d31d40ba2f1e9b3b7fb4',
        'src/third_party/perl':
            Var('git_url') + '/chromium/deps/perl.git@ac0d98b5cee6c024b0cffeb4f8f45b6fc5ccdb78',
        'src/third_party/psyco_win32':
            Var('git_url') + '/chromium/deps/psyco_win32.git@a9e06703f2909e3725cf01e415daaac617fb319e',
        'src/third_party/python_26':
            Var('git_url') + '/chromium/deps/python_26.git@67d19f904470effe3122d27101cc5a8195abd157',
        'src/third_party/swig/win':
            Var('git_url') + '/chromium/deps/swig/win.git@986f013ba518541adf5c839811efb35630a31031',
        'src/third_party/syzygy/binaries':
            Var('git_url') + '/external/sawbuck/syzygy/binaries.git@55345ae3c9de0f62c7e3bd9e261b807d8adf7255',
        'src/third_party/xulrunner-sdk':
            Var('git_url') + '/chromium/deps/xulrunner-sdk.git@e9b241c183fa4e7af838ecd70714069ca0eb150c',
        'src/third_party/yasm/binaries':
            Var('git_url') + '/chromium/deps/yasm/binaries.git@52f9b3f4b0aa06da24ef8b123058bb61ee468881',
    },
}

include_rules = [
    '+base',
    '+build',
    '+googleurl',
    '+ipc',
    '+unicode',
    '+testing'
]

skip_child_includes = [
    'breakpad',
    'chrome_frame',
    'delegate_execute',
    'metro_driver',
    'native_client_sdk',
    'o3d',
    'pdf',
    'sdch',
    'skia',
    'testing',
    'third_party',
    'v8'
]

hooks = [
    {
    'action':
         [
    'python',
    'src/tools/clang/scripts/update.py',
    '--mac-only'
],
    'pattern':
         '.'
},
    {
    'action':
         [
    'python',
    'src/build/win/setup_cygwin_mount.py',
    '--win-only'
],
    'pattern':
         '.'
},
    {
    'action':
         [
    'python',
    'src/build/util/lastchange.py',
    '-o',
    'src/build/util/LASTCHANGE'
],
    'pattern':
         '.'
},
    {
    'action':
         [
    'python',
    'src/build/gyp_chromium'
],
    'pattern':
         '.'
}
]<|MERGE_RESOLUTION|>--- conflicted
+++ resolved
@@ -357,13 +357,7 @@
         'src/third_party/nacl_sdk_binaries':
             Var('git_url') + '/chromium/deps/nacl_sdk_binaries.git@759dfca03bdc774da7ecbf974f6e2b84f43699a5',
         'src/third_party/nss':
-<<<<<<< HEAD
-            Var('git_url') + '/chromium/deps/nss.git@f32dd411617e86bbb2b4c7fb54063de209f9901a',
-        'src/third_party/openssl':
-            Var('git_url') + '/chromium/deps/openssl.git@b8cf892dfc08f9bda95857993a5b60c7ccc272d4',
-=======
             Var('git_url') + '/chromium/deps/nss.git@18950b9a72e0eb97f41e9d3f66b7e470e3500f2a',
->>>>>>> 04458434
         'src/third_party/pefile':
             Var('git_url') + '/external/pefile.git@d0ca75794f69f1d09fd6d31d40ba2f1e9b3b7fb4',
         'src/third_party/perl':
