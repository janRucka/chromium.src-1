--- conflicted
+++ resolved
@@ -563,9 +563,6 @@
   CFRunLoopWakeUp(run_loop());
 }
 
-<<<<<<< HEAD
-MessagePumpNSApplication::MessagePumpNSApplication(bool forNode)
-=======
 #if defined(OS_IOS)
 MessagePumpUIApplication::MessagePumpUIApplication()
     : run_loop_(NULL) {
@@ -590,8 +587,7 @@
 
 #else
 
-MessagePumpNSApplication::MessagePumpNSApplication()
->>>>>>> a99f8b41
+MessagePumpNSApplication::MessagePumpNSApplication(bool forNode)
     : keep_running_(true),
       running_own_loop_(false),
       for_node_(forNode) {
@@ -727,7 +723,6 @@
 }
 
 // static
-<<<<<<< HEAD
 MessagePump* MessagePumpMac::Create(bool forNode) {
   if ([NSThread isMainThread]) {
     if ([NSApp conformsToProtocol:@protocol(CrAppProtocol)])
@@ -746,8 +741,6 @@
 }
 
 // static
-=======
->>>>>>> a99f8b41
 bool MessagePumpMac::UsingCrApp() {
   DCHECK([NSThread isMainThread]);
 
