// Copyright 2014 The Chromium Authors. All rights reserved.
// Use of this source code is governed by a BSD-style license that can be
// found in the LICENSE file.

#include "extensions/renderer/dispatcher.h"

#include <stddef.h>

#include <memory>
#include <utility>

#include "base/bind.h"
#include "base/bind_helpers.h"
#include "base/callback.h"
#include "base/command_line.h"
#include "base/debug/alias.h"
#include "base/lazy_instance.h"
#include "base/macros.h"
#include "base/memory/ptr_util.h"
#include "base/metrics/histogram_macros.h"
#include "base/metrics/user_metrics_action.h"
#include "base/strings/string_piece.h"
#include "base/strings/string_split.h"
#include "base/strings/string_util.h"
#include "base/strings/utf_string_conversions.h"
#include "base/time/time.h"
#include "base/values.h"
#include "build/build_config.h"
#include "content/grit/content_resources.h"
#include "content/public/child/v8_value_converter.h"
#include "content/public/common/content_switches.h"
#include "content/public/common/url_constants.h"
#include "content/public/renderer/guest_mode.h"
#include "content/public/renderer/render_frame.h"
#include "content/public/renderer/render_thread.h"
#include "extensions/common/api/messaging/message.h"
#include "extensions/common/constants.h"
#include "extensions/common/extension_api.h"
#include "extensions/common/extension_messages.h"
#include "extensions/common/extension_urls.h"
#include "extensions/common/feature_switch.h"
#include "extensions/common/features/behavior_feature.h"
#include "extensions/common/features/feature.h"
#include "extensions/common/features/feature_channel.h"
#include "extensions/common/features/feature_provider.h"
#include "extensions/common/features/feature_util.h"
#include "extensions/common/manifest.h"
#include "extensions/common/manifest_constants.h"
#include "extensions/common/manifest_handlers/background_info.h"
#include "extensions/common/manifest_handlers/content_capabilities_handler.h"
#include "extensions/common/manifest_handlers/externally_connectable.h"
#include "extensions/common/manifest_handlers/options_page_info.h"
#include "extensions/common/message_bundle.h"
#include "extensions/common/permissions/permission_set.h"
#include "extensions/common/permissions/permissions_data.h"
#include "extensions/common/switches.h"
#include "extensions/common/view_type.h"
#include "extensions/renderer/api_activity_logger.h"
#include "extensions/renderer/api_definitions_natives.h"
#include "extensions/renderer/app_window_custom_bindings.h"
#include "extensions/renderer/binding_generating_native_handler.h"
#include "extensions/renderer/blob_native_handler.h"
#include "extensions/renderer/content_watcher.h"
#include "extensions/renderer/context_menus_custom_bindings.h"
#include "extensions/renderer/dispatcher_delegate.h"
#include "extensions/renderer/display_source_custom_bindings.h"
#include "extensions/renderer/document_custom_bindings.h"
#include "extensions/renderer/dom_activity_logger.h"
#include "extensions/renderer/event_bindings.h"
#include "extensions/renderer/extension_frame_helper.h"
#include "extensions/renderer/extension_helper.h"
#include "extensions/renderer/extensions_renderer_client.h"
#include "extensions/renderer/file_system_natives.h"
#include "extensions/renderer/guest_view/guest_view_internal_custom_bindings.h"
#include "extensions/renderer/id_generator_custom_bindings.h"
#include "extensions/renderer/logging_native_handler.h"
#include "extensions/renderer/messaging_bindings.h"
#include "extensions/renderer/module_system.h"
#include "extensions/renderer/process_info_native_handler.h"
#include "extensions/renderer/render_frame_observer_natives.h"
#include "extensions/renderer/renderer_extension_registry.h"
#include "extensions/renderer/request_sender.h"
#include "extensions/renderer/runtime_custom_bindings.h"
#include "extensions/renderer/safe_builtins.h"
#include "extensions/renderer/script_context.h"
#include "extensions/renderer/script_context_set.h"
#include "extensions/renderer/script_injection.h"
#include "extensions/renderer/script_injection_manager.h"
#include "extensions/renderer/send_request_natives.h"
#include "extensions/renderer/set_icon_natives.h"
#include "extensions/renderer/static_v8_external_one_byte_string_resource.h"
#include "extensions/renderer/test_features_native_handler.h"
#include "extensions/renderer/test_native_handler.h"
#include "extensions/renderer/user_gestures_native_handler.h"
#include "extensions/renderer/utils_native_handler.h"
#include "extensions/renderer/v8_context_native_handler.h"
#include "extensions/renderer/v8_helpers.h"
#include "extensions/renderer/wake_event_page.h"
#include "extensions/renderer/worker_script_context_set.h"
#include "extensions/renderer/worker_thread_dispatcher.h"
#include "grit/extensions_renderer_resources.h"
#include "mojo/public/js/constants.h"
#include "third_party/WebKit/public/platform/WebString.h"
#include "third_party/WebKit/public/platform/WebURLRequest.h"
#include "third_party/WebKit/public/web/WebCustomElement.h"
#include "third_party/WebKit/public/web/WebDataSource.h"
#include "third_party/WebKit/public/web/WebDocument.h"
#include "third_party/WebKit/public/web/WebFrame.h"
#include "third_party/WebKit/public/web/WebLocalFrame.h"
#include "third_party/WebKit/public/web/WebRuntimeFeatures.h"
#include "third_party/WebKit/public/web/WebScopedUserGesture.h"
#include "third_party/WebKit/public/web/WebScriptController.h"
#include "third_party/WebKit/public/web/WebSecurityPolicy.h"
#include "third_party/WebKit/public/web/WebView.h"
#include "ui/base/layout.h"
#include "ui/base/resource/resource_bundle.h"
#include "v8/include/v8.h"

#include "base/files/file_util.h"
#include "content/common/dom_storage/dom_storage_map.h"
#include "content/nw/src/nw_content.h"
#include "content/nw/src/nw_custom_bindings.h"
#include "third_party/node/src/node_webkit.h"

#if defined(COMPONENT_BUILD) && defined(WIN32)
#define NW_HOOK_MAP(type, sym, fn) CONTENT_EXPORT type fn;
#else
#define NW_HOOK_MAP(type, sym, fn) extern type fn;
#endif
#include "content/nw/src/common/node_hooks.h"
#undef NW_HOOK_MAP

using base::UserMetricsAction;
using blink::WebDataSource;
using blink::WebDocument;
using blink::WebScopedUserGesture;
using blink::WebSecurityPolicy;
using blink::WebString;
using blink::WebVector;
using blink::WebView;
using content::RenderThread;

namespace extensions {

namespace {

static const int64_t kInitialExtensionIdleHandlerDelayMs = 5 * 1000;
static const int64_t kMaxExtensionIdleHandlerDelayMs = 5 * 60 * 1000;
static const char kEventDispatchFunction[] = "dispatchEvent";
static const char kOnSuspendEvent[] = "runtime.onSuspend";
static const char kOnSuspendCanceledEvent[] = "runtime.onSuspendCanceled";

void CrashOnException(const v8::TryCatch& trycatch) {
  NOTREACHED();
};

// Returns the global value for "chrome" from |context|. If one doesn't exist
// creates a new object for it.
//
// Note that this isn't necessarily an object, since webpages can write, for
// example, "window.chrome = true".
v8::Local<v8::Value> GetOrCreateChrome(ScriptContext* context, bool hidden, const char* name = nullptr) {
  v8::Local<v8::String> chrome_string(
       v8::String::NewFromUtf8(context->isolate(), name ? name : "chrome"));
  v8::Local<v8::Object> global(context->v8_context()->Global());
  if (!hidden) {
    v8::Local<v8::Value> chrome(global->Get(chrome_string));
    if (chrome->IsUndefined()) {
      chrome = v8::Object::New(context->isolate());
      global->Set(chrome_string, chrome);
    }
    return chrome;
  } else { // hidden
    // MUST MATCH Private() in module_system.cc
    v8::Local<v8::Value> privates;
    if (!context->module_system()->GetPrivate(global, "privates", &privates) || !privates->IsObject()) {
      privates = v8::Object::New(context->isolate());
      context->module_system()->SetPrivate(global, "privates", privates);
    }
    v8::Local<v8::Object> priv_obj = privates->ToObject();
    v8::Local<v8::Value> chrome(priv_obj->Get(chrome_string));
    if (chrome->IsUndefined()) {
      chrome = v8::Object::New(context->isolate());
      v8::Local<v8::String> hidden_key(
       v8::String::NewFromUtf8(context->isolate(), "__nw_is_hidden"));
      chrome->ToObject()->Set(hidden_key, v8::Boolean::New(context->isolate(), true));
      priv_obj->Set(chrome_string, chrome);
    }
    return chrome;
  }
}

// Returns |value| cast to an object if possible, else an empty handle.
v8::Local<v8::Object> AsObjectOrEmpty(v8::Local<v8::Value> value) {
  return value->IsObject() ? value.As<v8::Object>() : v8::Local<v8::Object>();
}

// Calls a method |method_name| in a module |module_name| belonging to the
// module system from |context|. Intended as a callback target from
// ScriptContextSet::ForEach.
void CallModuleMethod(const std::string& module_name,
                      const std::string& method_name,
                      const base::ListValue* args,
                      ScriptContext* context) {
  v8::HandleScope handle_scope(context->isolate());
  v8::Context::Scope context_scope(context->v8_context());

  std::unique_ptr<content::V8ValueConverter> converter(
      content::V8ValueConverter::create());

  std::vector<v8::Local<v8::Value>> arguments;
  for (const auto& arg : *args) {
    arguments.push_back(converter->ToV8Value(arg.get(), context->v8_context()));
  }

  context->module_system()->CallModuleMethod(
      module_name, method_name, &arguments);
}

// This handles the "chrome." root API object in script contexts.
class ChromeNativeHandler : public ObjectBackedNativeHandler {
 public:
  explicit ChromeNativeHandler(ScriptContext* context)
      : ObjectBackedNativeHandler(context) {
    RouteFunction(
        "GetChrome",
        base::Bind(&ChromeNativeHandler::GetChrome, base::Unretained(this)));
  }

  void GetChrome(const v8::FunctionCallbackInfo<v8::Value>& args) {
    args.GetReturnValue().Set(GetOrCreateChrome(context(), false));
  }
};

base::LazyInstance<WorkerScriptContextSet> g_worker_script_context_set =
    LAZY_INSTANCE_INITIALIZER;

int nw_uv_run(void* loop, int mode) {
  v8::MicrotasksScope microtasks(v8::Isolate::GetCurrent(), v8::MicrotasksScope::kDoNotRunMicrotasks);

  return g_uv_run_fn(loop, mode);
}

}  // namespace

// Note that we can't use Blink public APIs in the constructor becase Blink
// is not initialized at the point we create Dispatcher.
Dispatcher::Dispatcher(DispatcherDelegate* delegate)
    : delegate_(delegate),
      content_watcher_(new ContentWatcher()),
      source_map_(&ResourceBundle::GetSharedInstance()),
      v8_schema_registry_(new V8SchemaRegistry),
      user_script_set_manager_observer_(this),
      webrequest_used_(false),
      activity_logging_enabled_(false) {
  const base::CommandLine& command_line =
      *(base::CommandLine::ForCurrentProcess());
  set_idle_notifications_ =
      command_line.HasSwitch(switches::kExtensionProcess) ||
      command_line.HasSwitch(::switches::kSingleProcess);

  if (set_idle_notifications_) {
    RenderThread::Get()->SetIdleNotificationDelayInMs(
        kInitialExtensionIdleHandlerDelayMs);
  }

  script_context_set_.reset(new ScriptContextSet(&active_extension_ids_));
  user_script_set_manager_.reset(new UserScriptSetManager());
  script_injection_manager_.reset(
      new ScriptInjectionManager(user_script_set_manager_.get()));
  user_script_set_manager_observer_.Add(user_script_set_manager_.get());
  request_sender_.reset(new RequestSender());
  PopulateSourceMap();
  WakeEventPage::Get()->Init(RenderThread::Get());
  // Ideally this should be done after checking
  // ExtensionAPIEnabledInExtensionServiceWorkers(), but the Dispatcher is
  // created so early that sending an IPC from browser/ process to synchronize
  // this enabled-ness is too late.
  WorkerThreadDispatcher::Get()->Init(RenderThread::Get());

  RenderThread::Get()->RegisterExtension(SafeBuiltins::CreateV8Extension());

  // WebSecurityPolicy whitelists. They should be registered for both
  // chrome-extension: and chrome-extension-resource.
  using RegisterFunction = void (*)(const WebString&);
  RegisterFunction register_functions[] = {
      // Treat as secure because communication with them is entirely in the
      // browser, so there is no danger of manipulation or eavesdropping on
      // communication with them by third parties.
      WebSecurityPolicy::registerURLSchemeAsSecure,
      // As far as Blink is concerned, they should be allowed to receive CORS
      // requests. At the Extensions layer, requests will actually be blocked
      // unless overridden by the web_accessible_resources manifest key.
      // TODO(kalman): See what happens with a service worker.
      WebSecurityPolicy::registerURLSchemeAsCORSEnabled,
      // Resources should bypass Content Security Policy checks when included in
      // protected resources. TODO(kalman): What are "protected resources"?
      WebSecurityPolicy::registerURLSchemeAsBypassingContentSecurityPolicy,
      // Extension resources are HTTP-like and safe to expose to the fetch API.
      // The rules for the fetch API are consistent with XHR.
      WebSecurityPolicy::registerURLSchemeAsSupportingFetchAPI,
      // Extension resources, when loaded as the top-level document, should
      // bypass Blink's strict first-party origin checks.
      WebSecurityPolicy::registerURLSchemeAsFirstPartyWhenTopLevel,
  };

  WebString extension_scheme(base::ASCIIToUTF16(kExtensionScheme));
  WebString extension_resource_scheme(base::ASCIIToUTF16(
      kExtensionResourceScheme));
  for (RegisterFunction func : register_functions) {
    func(extension_scheme);
    func(extension_resource_scheme);
  }

  g_set_uv_run_fn(nw_uv_run);

  // For extensions, we want to ensure we call the IdleHandler every so often,
  // even if the extension keeps up activity.
  if (set_idle_notifications_) {
    forced_idle_timer_.reset(new base::RepeatingTimer);
    forced_idle_timer_->Start(
        FROM_HERE,
        base::TimeDelta::FromMilliseconds(kMaxExtensionIdleHandlerDelayMs),
        RenderThread::Get(),
        &RenderThread::IdleHandler);
  }

  // Initialize host permissions for any extensions that were activated before
  // WebKit was initialized.
  for (const std::string& extension_id : active_extension_ids_) {
    const Extension* extension =
        RendererExtensionRegistry::Get()->GetByID(extension_id);
    CHECK(extension);
    InitOriginPermissions(extension);
  }

  EnableCustomElementWhiteList();
}

Dispatcher::~Dispatcher() {
}

void Dispatcher::OnRenderFrameCreated(content::RenderFrame* render_frame) {
  script_injection_manager_->OnRenderFrameCreated(render_frame);
}

bool Dispatcher::IsExtensionActive(const std::string& extension_id) const {
  bool is_active =
      active_extension_ids_.find(extension_id) != active_extension_ids_.end();
  if (is_active)
    CHECK(RendererExtensionRegistry::Get()->Contains(extension_id));
  return is_active;
}

void Dispatcher::DidCreateScriptContext(
    blink::WebLocalFrame* frame,
    const v8::Local<v8::Context>& v8_context,
    int extension_group,
    int world_id) {
  const base::TimeTicks start_time = base::TimeTicks::Now();

  ScriptContext* context = script_context_set_->Register(
      frame, v8_context, extension_group, world_id);

  // Initialize origin permissions for content scripts, which can't be
  // initialized in |OnActivateExtension|.
  if (context->context_type() == Feature::CONTENT_SCRIPT_CONTEXT)
    InitOriginPermissions(context->extension());

  {
    std::unique_ptr<ModuleSystem> module_system(
        new ModuleSystem(context, &source_map_));
    context->set_module_system(std::move(module_system));
  }
  ModuleSystem* module_system = context->module_system();

  // Enable natives in startup.
  ModuleSystem::NativesEnabledScope natives_enabled_scope(module_system);

  RegisterNativeHandlers(module_system, context, request_sender_.get(),
                         v8_schema_registry_.get());

  // chrome.Event is part of the public API (although undocumented). Make it
  // lazily evalulate to Event from event_bindings.js. For extensions only
  // though, not all webpages!

  bool run_nw_hook = false;
  if (context->extension()) {
    v8::Local<v8::Object> chrome = AsObjectOrEmpty(GetOrCreateChrome(context, false));
    if (!chrome.IsEmpty())
      module_system->SetLazyField(chrome, "Event", kEventBindings, "Event");

    if (context->extension()->GetType() == Manifest::TYPE_NWJS_APP &&
        context->context_type() == Feature::BLESSED_EXTENSION_CONTEXT) {
<<<<<<< HEAD

      nw::ContextCreationHook(frame, context);
    }
=======
      run_nw_hook = true;
    }
  }
  if (!run_nw_hook) {
    const base::CommandLine& command_line =
      *base::CommandLine::ForCurrentProcess();
    if (command_line.HasSwitch("nwjs-guest"))
      run_nw_hook = true;
>>>>>>> 9ed150dc
  }
  if (run_nw_hook)
    nw::ContextCreationHook(frame, context);

  UpdateBindingsForContext(context);

  bool is_within_platform_app = IsWithinPlatformApp();
  // Inject custom JS into the platform app context.
  if (is_within_platform_app && context->extension() &&
      context->extension()->GetType() != Manifest::TYPE_NWJS_APP) {
    module_system->Require("platformApp");
  }

  RequireGuestViewModules(context);
  delegate_->RequireAdditionalModules(context, is_within_platform_app);

  const base::TimeDelta elapsed = base::TimeTicks::Now() - start_time;
  switch (context->context_type()) {
    case Feature::UNSPECIFIED_CONTEXT:
      UMA_HISTOGRAM_TIMES("Extensions.DidCreateScriptContext_Unspecified",
                          elapsed);
      break;
    case Feature::BLESSED_EXTENSION_CONTEXT:
      UMA_HISTOGRAM_TIMES("Extensions.DidCreateScriptContext_Blessed", elapsed);
      break;
    case Feature::UNBLESSED_EXTENSION_CONTEXT:
      UMA_HISTOGRAM_TIMES("Extensions.DidCreateScriptContext_Unblessed",
                          elapsed);
      break;
    case Feature::CONTENT_SCRIPT_CONTEXT:
      UMA_HISTOGRAM_TIMES("Extensions.DidCreateScriptContext_ContentScript",
                          elapsed);
      break;
    case Feature::WEB_PAGE_CONTEXT:
      UMA_HISTOGRAM_TIMES("Extensions.DidCreateScriptContext_WebPage", elapsed);
      break;
    case Feature::BLESSED_WEB_PAGE_CONTEXT:
      UMA_HISTOGRAM_TIMES("Extensions.DidCreateScriptContext_BlessedWebPage",
                          elapsed);
      break;
    case Feature::WEBUI_CONTEXT:
      UMA_HISTOGRAM_TIMES("Extensions.DidCreateScriptContext_WebUI", elapsed);
      break;
    case Feature::SERVICE_WORKER_CONTEXT:
      // Handled in DidInitializeServiceWorkerContextOnWorkerThread().
      NOTREACHED();
      break;
  }

  VLOG(1) << "Num tracked contexts: " << script_context_set_->size();
}

void Dispatcher::DidInitializeServiceWorkerContextOnWorkerThread(
    v8::Local<v8::Context> v8_context,
    int embedded_worker_id,
    const GURL& url) {
  const base::TimeTicks start_time = base::TimeTicks::Now();

  if (!url.SchemeIs(kExtensionScheme) &&
      !url.SchemeIs(kExtensionResourceScheme)) {
    // Early-out if this isn't a chrome-extension:// or resource scheme,
    // because looking up the extension registry is unnecessary if it's not.
    // Checking this will also skip over hosted apps, which is the desired
    // behavior - hosted app service workers are not our concern.
    return;
  }

  const Extension* extension =
      RendererExtensionRegistry::Get()->GetExtensionOrAppByURL(url);

  if (!extension) {
    // TODO(kalman): This is no good. Instead we need to either:
    //
    // - Hold onto the v8::Context and create the ScriptContext and install
    //   our bindings when this extension is loaded.
    // - Deal with there being an extension ID (url.host()) but no
    //   extension associated with it, then document that getBackgroundClient
    //   may fail if the extension hasn't loaded yet.
    //
    // The former is safer, but is unfriendly to caching (e.g. session restore).
    // It seems to contradict the service worker idiom.
    //
    // The latter is friendly to caching, but running extension code without an
    // installed extension makes me nervous, and means that we won't be able to
    // expose arbitrary (i.e. capability-checked) extension APIs to service
    // workers. We will probably need to relax some assertions - we just need
    // to find them.
    //
    // Perhaps this could be solved with our own event on the service worker
    // saying that an extension is ready, and documenting that extension APIs
    // won't work before that event has fired?
    return;
  }

  ScriptContext* context = new ScriptContext(
      v8_context, nullptr, extension, Feature::SERVICE_WORKER_CONTEXT,
      extension, Feature::SERVICE_WORKER_CONTEXT);
  context->set_url(url);

  if (ExtensionsClient::Get()->ExtensionAPIEnabledInExtensionServiceWorkers()) {
    WorkerThreadDispatcher::Get()->AddWorkerData(embedded_worker_id);
    {
      // TODO(lazyboy): Make sure accessing |source_map_| in worker thread is
      // safe.
      std::unique_ptr<ModuleSystem> module_system(
          new ModuleSystem(context, &source_map_));
      context->set_module_system(std::move(module_system));
    }

    ModuleSystem* module_system = context->module_system();
    // Enable natives in startup.
    ModuleSystem::NativesEnabledScope natives_enabled_scope(module_system);
    RegisterNativeHandlers(
        module_system, context,
        WorkerThreadDispatcher::Get()->GetRequestSender(),
        WorkerThreadDispatcher::Get()->GetV8SchemaRegistry());
    // chrome.Event is part of the public API (although undocumented). Make it
    // lazily evalulate to Event from event_bindings.js.
    v8::Local<v8::Object> chrome = AsObjectOrEmpty(GetOrCreateChrome(context, false));
    if (!chrome.IsEmpty())
      module_system->SetLazyField(chrome, "Event", kEventBindings, "Event");

    UpdateBindingsForContext(context);
    // TODO(lazyboy): Get rid of RequireGuestViewModules() as this doesn't seem
    // necessary for Extension SW.
    RequireGuestViewModules(context);
    delegate_->RequireAdditionalModules(context,
                                        false /* is_within_platform_app */);
  }

  g_worker_script_context_set.Get().Insert(base::WrapUnique(context));

  v8::Isolate* isolate = context->isolate();

  // Fetch the source code for service_worker_bindings.js.
  base::StringPiece script_resource =
      ResourceBundle::GetSharedInstance().GetRawDataResource(
          IDR_SERVICE_WORKER_BINDINGS_JS);
  v8::Local<v8::String> script = v8::String::NewExternal(
      isolate, new StaticV8ExternalOneByteStringResource(script_resource));

  // Run service_worker.js to get the main function.
  v8::Local<v8::Function> main_function;
  {
    v8::Local<v8::Value> result = context->RunScript(
        v8_helpers::ToV8StringUnsafe(isolate, "service_worker"), script,
        base::Bind(&CrashOnException));
    CHECK(result->IsFunction());
    main_function = result.As<v8::Function>();
  }

  // Expose CHECK/DCHECK/NOTREACHED to the main function with a
  // LoggingNativeHandler. Admire the neat base::Bind trick to both Invalidate
  // and delete the native handler.
  LoggingNativeHandler* logging = new LoggingNativeHandler(context);
  context->AddInvalidationObserver(
      base::Bind(&NativeHandler::Invalidate, base::Owned(logging)));

  // Execute the main function with its dependencies passed in as arguments.
  v8::Local<v8::Value> args[] = {
      // The extension's background URL.
      v8_helpers::ToV8StringUnsafe(
          isolate, BackgroundInfo::GetBackgroundURL(extension).spec()),
      // The wake-event-page native function.
      WakeEventPage::Get()->GetForContext(context),
      // The logging module.
      logging->NewInstance(),
  };
  context->CallFunction(main_function, arraysize(args), args);

  const base::TimeDelta elapsed = base::TimeTicks::Now() - start_time;
  UMA_HISTOGRAM_TIMES(
      "Extensions.DidInitializeServiceWorkerContextOnWorkerThread", elapsed);
}

void Dispatcher::WillReleaseScriptContext(
    blink::WebLocalFrame* frame,
    const v8::Local<v8::Context>& v8_context,
    int world_id) {
  ScriptContext* context = script_context_set_->GetByV8Context(v8_context);
  if (!context)
    return;

  //FIXME: upstream removed unload_event: we should check our event
  //f66545e9e5d0308c15f51764e311425894e3ad09
  
  if (context && context->extension() &&
      context->extension()->is_nwjs_app() &&
      script_context_set_->size() == 1) {
    nw::OnRenderProcessShutdownHook(context);
  }

  // TODO(kalman): Make |request_sender| use |context->AddInvalidationObserver|.
  // In fact |request_sender_| should really be owned by ScriptContext.
  request_sender_->InvalidateSource(context);

  script_context_set_->Remove(context);
  VLOG(1) << "Num tracked contexts: " << script_context_set_->size();
}

// static
void Dispatcher::WillDestroyServiceWorkerContextOnWorkerThread(
    v8::Local<v8::Context> v8_context,
    int embedded_worker_id,
    const GURL& url) {
  if (url.SchemeIs(kExtensionScheme) ||
      url.SchemeIs(kExtensionResourceScheme)) {
    // See comment in DidInitializeServiceWorkerContextOnWorkerThread.
    g_worker_script_context_set.Get().Remove(v8_context, url);
  }
  if (ExtensionsClient::Get()->ExtensionAPIEnabledInExtensionServiceWorkers())
    WorkerThreadDispatcher::Get()->RemoveWorkerData(embedded_worker_id);
}

void Dispatcher::DidFinishDocumentLoad(blink::WebLocalFrame* frame) {
  GURL effective_document_url = ScriptContext::GetEffectiveDocumentURL(
      frame, frame->document().url(), true /* match_about_blank */);

  const Extension* extension =
    RendererExtensionRegistry::Get()->GetExtensionOrAppByURL(effective_document_url);

  nw::DocumentFinishHook(frame, extension, effective_document_url);
}

void Dispatcher::DidCreateDocumentElement(blink::WebLocalFrame* frame) {
  // Note: use GetEffectiveDocumentURL not just frame->document()->url()
  // so that this also injects the stylesheet on about:blank frames that
  // are hosted in the extension process.
  GURL effective_document_url = ScriptContext::GetEffectiveDocumentURL(
      frame, frame->document().url(), true /* match_about_blank */);

  const Extension* extension =
      RendererExtensionRegistry::Get()->GetExtensionOrAppByURL(
          effective_document_url);

  if (extension &&
      (extension->is_extension() || extension->is_platform_app())) {
    nw::DocumentElementHook(frame, extension, effective_document_url);
  }

  if (extension && !extension->is_nwjs_app() &&
      (extension->is_extension() || extension->is_platform_app())) {
    int resource_id = extension->is_platform_app() ? IDR_PLATFORM_APP_CSS
                                                   : IDR_EXTENSION_FONTS_CSS;
    std::string stylesheet = ResourceBundle::GetSharedInstance()
                                 .GetRawDataResource(resource_id)
                                 .as_string();
    base::ReplaceFirstSubstringAfterOffset(
        &stylesheet, 0, "$FONTFAMILY", system_font_family_);
    base::ReplaceFirstSubstringAfterOffset(
        &stylesheet, 0, "$FONTSIZE", system_font_size_);

    // Blink doesn't let us define an additional user agent stylesheet, so
    // we insert the default platform app or extension stylesheet into all
    // documents that are loaded in each app or extension.
    frame->document().insertStyleSheet(WebString::fromUTF8(stylesheet));
  }

  // If this is an extension options page, and the extension has opted into
  // using Chrome styles, then insert the Chrome extension stylesheet.
  if (extension && extension->is_extension() &&
      OptionsPageInfo::ShouldUseChromeStyle(extension) &&
      effective_document_url == OptionsPageInfo::GetOptionsPage(extension)) {
    base::StringPiece extension_css =
        ResourceBundle::GetSharedInstance().GetRawDataResource(
            IDR_EXTENSION_CSS);
    frame->document().insertStyleSheet(
        WebString::fromUTF8(extension_css.data(), extension_css.length()));
  }

  // In testing, the document lifetime events can happen after the render
  // process shutdown event.
  // See: http://crbug.com/21508 and http://crbug.com/500851
  if (content_watcher_) {
    content_watcher_->DidCreateDocumentElement(frame);
  }
}

void Dispatcher::RunScriptsAtDocumentStart(content::RenderFrame* render_frame) {
  ExtensionFrameHelper* frame_helper = ExtensionFrameHelper::Get(render_frame);
  if (!frame_helper)
    return;  // The frame is invisible to extensions.

  frame_helper->RunScriptsAtDocumentStart();
  // |frame_helper| and |render_frame| might be dead by now.
}

void Dispatcher::RunScriptsAtDocumentEnd(content::RenderFrame* render_frame) {
  ExtensionFrameHelper* frame_helper = ExtensionFrameHelper::Get(render_frame);
  if (!frame_helper)
    return;  // The frame is invisible to extensions.

  frame_helper->RunScriptsAtDocumentEnd();
  // |frame_helper| and |render_frame| might be dead by now.
}

void Dispatcher::OnExtensionResponse(int request_id,
                                     bool success,
                                     const base::ListValue& response,
                                     const std::string& error) {
  request_sender_->HandleResponse(request_id, success, response, error);
}

void Dispatcher::DispatchEvent(const std::string& extension_id,
                               const std::string& event_name) const {
  base::ListValue args;
  args.Set(0, new base::StringValue(event_name));
  args.Set(1, new base::ListValue());

  // Needed for Windows compilation, since kEventBindings is declared extern.
  const char* local_event_bindings = kEventBindings;
  script_context_set_->ForEach(
      extension_id, base::Bind(&CallModuleMethod, local_event_bindings,
                               kEventDispatchFunction, &args));
}

void Dispatcher::InvokeModuleSystemMethod(content::RenderFrame* render_frame,
                                          const std::string& extension_id,
                                          const std::string& module_name,
                                          const std::string& function_name,
                                          const base::ListValue& args,
                                          bool user_gesture) {
  std::unique_ptr<WebScopedUserGesture> web_user_gesture;
  if (user_gesture)
    web_user_gesture.reset(new WebScopedUserGesture);

  // need extension id set to empty for remote pages
  if (render_frame && module_name == "nw.Window")
    script_context_set_->ForEach(
      "", render_frame,
      base::Bind(&CallModuleMethod, module_name, function_name, &args));
  else
    script_context_set_->ForEach(
      extension_id, render_frame,
      base::Bind(&CallModuleMethod, module_name, function_name, &args));

  // Reset the idle handler each time there's any activity like event or message
  // dispatch, for which Invoke is the chokepoint.
  if (set_idle_notifications_) {
    RenderThread::Get()->ScheduleIdleHandler(
        kInitialExtensionIdleHandlerDelayMs);
  }

  // Tell the browser process when an event has been dispatched with a lazy
  // background page active.
  const Extension* extension =
      RendererExtensionRegistry::Get()->GetByID(extension_id);
  if (extension && BackgroundInfo::HasLazyBackgroundPage(extension) &&
      module_name == kEventBindings &&
      function_name == kEventDispatchFunction) {
    content::RenderFrame* background_frame =
        ExtensionFrameHelper::GetBackgroundPageFrame(extension_id);
    if (background_frame) {
      int message_id;
      args.GetInteger(3, &message_id);
      background_frame->Send(new ExtensionHostMsg_EventAck(
          background_frame->GetRoutingID(), message_id));
    }
  }
}

// static
std::vector<std::pair<std::string, int> > Dispatcher::GetJsResources() {
  std::vector<std::pair<std::string, int> > resources;

  // Libraries.
  resources.push_back(std::make_pair("appView", IDR_APP_VIEW_JS));
  resources.push_back(std::make_pair("entryIdManager", IDR_ENTRY_ID_MANAGER));
  resources.push_back(std::make_pair(kEventBindings, IDR_EVENT_BINDINGS_JS));
  resources.push_back(std::make_pair("extensionOptions",
                                     IDR_EXTENSION_OPTIONS_JS));
  resources.push_back(std::make_pair("extensionOptionsAttributes",
                                     IDR_EXTENSION_OPTIONS_ATTRIBUTES_JS));
  resources.push_back(std::make_pair("extensionOptionsConstants",
                                     IDR_EXTENSION_OPTIONS_CONSTANTS_JS));
  resources.push_back(std::make_pair("extensionOptionsEvents",
                                     IDR_EXTENSION_OPTIONS_EVENTS_JS));
  resources.push_back(std::make_pair("extensionView", IDR_EXTENSION_VIEW_JS));
  resources.push_back(std::make_pair("extensionViewApiMethods",
                                     IDR_EXTENSION_VIEW_API_METHODS_JS));
  resources.push_back(std::make_pair("extensionViewAttributes",
                                     IDR_EXTENSION_VIEW_ATTRIBUTES_JS));
  resources.push_back(std::make_pair("extensionViewConstants",
                                     IDR_EXTENSION_VIEW_CONSTANTS_JS));
  resources.push_back(std::make_pair("extensionViewEvents",
                                     IDR_EXTENSION_VIEW_EVENTS_JS));
  resources.push_back(std::make_pair(
      "extensionViewInternal", IDR_EXTENSION_VIEW_INTERNAL_CUSTOM_BINDINGS_JS));
  resources.push_back(std::make_pair("guestView", IDR_GUEST_VIEW_JS));
  resources.push_back(std::make_pair("guestViewAttributes",
                                     IDR_GUEST_VIEW_ATTRIBUTES_JS));
  resources.push_back(std::make_pair("guestViewContainer",
                                     IDR_GUEST_VIEW_CONTAINER_JS));
  resources.push_back(std::make_pair("guestViewDeny", IDR_GUEST_VIEW_DENY_JS));
  resources.push_back(std::make_pair("guestViewEvents",
                                     IDR_GUEST_VIEW_EVENTS_JS));

  if (content::GuestMode::UseCrossProcessFramesForGuests()) {
    resources.push_back(std::make_pair("guestViewIframe",
                                       IDR_GUEST_VIEW_IFRAME_JS));
    resources.push_back(std::make_pair("guestViewIframeContainer",
                                       IDR_GUEST_VIEW_IFRAME_CONTAINER_JS));
  }

  resources.push_back(std::make_pair("imageUtil", IDR_IMAGE_UTIL_JS));
  resources.push_back(std::make_pair("json_schema", IDR_JSON_SCHEMA_JS));
  resources.push_back(std::make_pair("lastError", IDR_LAST_ERROR_JS));
  resources.push_back(std::make_pair("messaging", IDR_MESSAGING_JS));
  resources.push_back(std::make_pair("messaging_utils",
                                     IDR_MESSAGING_UTILS_JS));
  resources.push_back(std::make_pair(kSchemaUtils, IDR_SCHEMA_UTILS_JS));
  resources.push_back(std::make_pair("sendRequest", IDR_SEND_REQUEST_JS));
  resources.push_back(std::make_pair("setIcon", IDR_SET_ICON_JS));
  resources.push_back(std::make_pair("test", IDR_TEST_CUSTOM_BINDINGS_JS));
  resources.push_back(
      std::make_pair("test_environment_specific_bindings",
                     IDR_BROWSER_TEST_ENVIRONMENT_SPECIFIC_BINDINGS_JS));
  resources.push_back(std::make_pair("uncaught_exception_handler",
                                     IDR_UNCAUGHT_EXCEPTION_HANDLER_JS));
  resources.push_back(std::make_pair("utils", IDR_UTILS_JS));
  resources.push_back(std::make_pair("webRequest",
                                     IDR_WEB_REQUEST_CUSTOM_BINDINGS_JS));
  resources.push_back(
       std::make_pair("webRequestInternal",
                      IDR_WEB_REQUEST_INTERNAL_CUSTOM_BINDINGS_JS));
  // Note: webView not webview so that this doesn't interfere with the
  // chrome.webview API bindings.
  resources.push_back(std::make_pair("webView", IDR_WEB_VIEW_JS));
  resources.push_back(std::make_pair("webViewActionRequests",
                                     IDR_WEB_VIEW_ACTION_REQUESTS_JS));
  resources.push_back(std::make_pair("webViewApiMethods",
                                     IDR_WEB_VIEW_API_METHODS_JS));
  resources.push_back(std::make_pair("webViewAttributes",
                                     IDR_WEB_VIEW_ATTRIBUTES_JS));
  resources.push_back(std::make_pair("webViewConstants",
                                     IDR_WEB_VIEW_CONSTANTS_JS));
  resources.push_back(std::make_pair("webViewEvents", IDR_WEB_VIEW_EVENTS_JS));
  resources.push_back(std::make_pair("webViewInternal",
                                     IDR_WEB_VIEW_INTERNAL_CUSTOM_BINDINGS_JS));
  resources.push_back(
      std::make_pair(mojo::kBindingsModuleName, IDR_MOJO_BINDINGS_JS));
  resources.push_back(
      std::make_pair(mojo::kBufferModuleName, IDR_MOJO_BUFFER_JS));
  resources.push_back(
      std::make_pair(mojo::kCodecModuleName, IDR_MOJO_CODEC_JS));
  resources.push_back(
      std::make_pair(mojo::kConnectionModuleName, IDR_MOJO_CONNECTION_JS));
  resources.push_back(
      std::make_pair(mojo::kConnectorModuleName, IDR_MOJO_CONNECTOR_JS));
  resources.push_back(
      std::make_pair(mojo::kRouterModuleName, IDR_MOJO_ROUTER_JS));
  resources.push_back(
      std::make_pair(mojo::kUnicodeModuleName, IDR_MOJO_UNICODE_JS));
  resources.push_back(
      std::make_pair(mojo::kValidatorModuleName, IDR_MOJO_VALIDATOR_JS));
  resources.push_back(std::make_pair("async_waiter", IDR_ASYNC_WAITER_JS));
  resources.push_back(std::make_pair("data_receiver", IDR_DATA_RECEIVER_JS));
  resources.push_back(std::make_pair("data_sender", IDR_DATA_SENDER_JS));
  resources.push_back(std::make_pair("keep_alive", IDR_KEEP_ALIVE_JS));
  resources.push_back(std::make_pair("extensions/common/mojo/keep_alive.mojom",
                                     IDR_KEEP_ALIVE_MOJOM_JS));
  resources.push_back(std::make_pair("device/serial/data_stream.mojom",
                                     IDR_DATA_STREAM_MOJOM_JS));
  resources.push_back(
      std::make_pair("device/serial/data_stream_serialization.mojom",
                     IDR_DATA_STREAM_SERIALIZATION_MOJOM_JS));
  resources.push_back(std::make_pair("stash_client", IDR_STASH_CLIENT_JS));
  resources.push_back(
      std::make_pair("extensions/common/mojo/stash.mojom", IDR_STASH_MOJOM_JS));

  // Custom bindings.
  resources.push_back(
      std::make_pair("app.runtime", IDR_APP_RUNTIME_CUSTOM_BINDINGS_JS));
  resources.push_back(
      std::make_pair("app.window", IDR_APP_WINDOW_CUSTOM_BINDINGS_JS));
  resources.push_back(
      std::make_pair("declarativeWebRequest",
                     IDR_DECLARATIVE_WEBREQUEST_CUSTOM_BINDINGS_JS));
  resources.push_back(
      std::make_pair("displaySource",
                     IDR_DISPLAY_SOURCE_CUSTOM_BINDINGS_JS));
  resources.push_back(
      std::make_pair("contextMenus", IDR_CONTEXT_MENUS_CUSTOM_BINDINGS_JS));
  resources.push_back(
      std::make_pair("contextMenusHandlers", IDR_CONTEXT_MENUS_HANDLERS_JS));
  resources.push_back(
      std::make_pair("extension", IDR_EXTENSION_CUSTOM_BINDINGS_JS));
  resources.push_back(std::make_pair("i18n", IDR_I18N_CUSTOM_BINDINGS_JS));
  resources.push_back(std::make_pair(
      "mimeHandlerPrivate", IDR_MIME_HANDLER_PRIVATE_CUSTOM_BINDINGS_JS));
  resources.push_back(std::make_pair("extensions/common/api/mime_handler.mojom",
                                     IDR_MIME_HANDLER_MOJOM_JS));
  resources.push_back(
      std::make_pair("mojoPrivate", IDR_MOJO_PRIVATE_CUSTOM_BINDINGS_JS));
  resources.push_back(
      std::make_pair("permissions", IDR_PERMISSIONS_CUSTOM_BINDINGS_JS));
  resources.push_back(std::make_pair("printerProvider",
                                     IDR_PRINTER_PROVIDER_CUSTOM_BINDINGS_JS));
  resources.push_back(
      std::make_pair("runtime", IDR_RUNTIME_CUSTOM_BINDINGS_JS));
  resources.push_back(std::make_pair("windowControls", IDR_WINDOW_CONTROLS_JS));
  resources.push_back(
      std::make_pair("webViewRequest",
                     IDR_WEB_VIEW_REQUEST_CUSTOM_BINDINGS_JS));
  resources.push_back(std::make_pair("binding", IDR_BINDING_JS));

  if (base::CommandLine::ForCurrentProcess()->HasSwitch(
          switches::kEnableMojoSerialService)) {
    resources.push_back(
        std::make_pair("serial", IDR_SERIAL_CUSTOM_BINDINGS_JS));
  }
  resources.push_back(std::make_pair("serial_service", IDR_SERIAL_SERVICE_JS));
  resources.push_back(
      std::make_pair("device/serial/serial.mojom", IDR_SERIAL_MOJOM_JS));
  resources.push_back(std::make_pair("device/serial/serial_serialization.mojom",
                                     IDR_SERIAL_SERIALIZATION_MOJOM_JS));

  // Custom types sources.
  resources.push_back(std::make_pair("StorageArea", IDR_STORAGE_AREA_JS));

  // Platform app sources that are not API-specific..
  resources.push_back(std::make_pair("platformApp", IDR_PLATFORM_APP_JS));

#if defined(ENABLE_MEDIA_ROUTER)
  resources.push_back(
      std::make_pair("chrome/browser/media/router/mojo/media_router.mojom",
                     IDR_MEDIA_ROUTER_MOJOM_JS));
  resources.push_back(std::make_pair("mojo/common/common_custom_types.mojom",
                                     IDR_MOJO_COMMON_CUSTOM_TYPES_MOJOM_JS));
  resources.push_back(
      std::make_pair("media_router_bindings", IDR_MEDIA_ROUTER_BINDINGS_JS));
#endif  // defined(ENABLE_MEDIA_ROUTER)

  resources.push_back(std::make_pair("nw.App",       IDR_NWAPI_APP_JS));
  resources.push_back(std::make_pair("nw.Window",    IDR_NWAPI_WINDOW_JS));
  resources.push_back(std::make_pair("nw.Clipboard", IDR_NWAPI_CLIPBOARD_JS));
  resources.push_back(std::make_pair("nw.Menu",      IDR_NWAPI_MENU_JS));
  resources.push_back(std::make_pair("nw.MenuItem",  IDR_NWAPI_MENUITEM_JS));
  resources.push_back(std::make_pair("nw.Screen",    IDR_NWAPI_SCREEN_JS));
  resources.push_back(std::make_pair("nw.Shell",     IDR_NWAPI_SHELL_JS));
  resources.push_back(std::make_pair("nw.Shortcut",  IDR_NWAPI_SHORTCUT_JS));
  resources.push_back(std::make_pair("nw.Obj",       IDR_NWAPI_OBJECT_JS));
  resources.push_back(std::make_pair("nw.test",      IDR_NWAPI_TEST_JS));
  resources.push_back(std::make_pair("nw.Tray",      IDR_NWAPI_TRAY_JS));
  return resources;
}

// NOTE: please use the naming convention "foo_natives" for these.
// static
void Dispatcher::RegisterNativeHandlers(ModuleSystem* module_system,
                                        ScriptContext* context,
                                        Dispatcher* dispatcher,
                                        RequestSender* request_sender,
                                        V8SchemaRegistry* v8_schema_registry) {
  module_system->RegisterNativeHandler(
      "chrome",
      std::unique_ptr<NativeHandler>(new ChromeNativeHandler(context)));
  module_system->RegisterNativeHandler(
      "logging",
      std::unique_ptr<NativeHandler>(new LoggingNativeHandler(context)));
  module_system->RegisterNativeHandler("schema_registry",
                                       v8_schema_registry->AsNativeHandler());
  module_system->RegisterNativeHandler(
      "test_features",
      std::unique_ptr<NativeHandler>(new TestFeaturesNativeHandler(context)));
  module_system->RegisterNativeHandler(
      "test_native_handler",
      std::unique_ptr<NativeHandler>(new TestNativeHandler(context)));
  module_system->RegisterNativeHandler(
      "user_gestures",
      std::unique_ptr<NativeHandler>(new UserGesturesNativeHandler(context)));
  module_system->RegisterNativeHandler(
      "utils", std::unique_ptr<NativeHandler>(new UtilsNativeHandler(context)));
  module_system->RegisterNativeHandler(
      "v8_context",
      std::unique_ptr<NativeHandler>(new V8ContextNativeHandler(context)));
  module_system->RegisterNativeHandler(
      "event_natives",
      std::unique_ptr<NativeHandler>(new EventBindings(context)));
  module_system->RegisterNativeHandler(
      "messaging_natives", base::MakeUnique<MessagingBindings>(context));
  module_system->RegisterNativeHandler(
      "apiDefinitions", std::unique_ptr<NativeHandler>(
                            new ApiDefinitionsNatives(dispatcher, context)));
  module_system->RegisterNativeHandler(
      "sendRequest", std::unique_ptr<NativeHandler>(
                         new SendRequestNatives(request_sender, context)));
  module_system->RegisterNativeHandler(
      "setIcon", std::unique_ptr<NativeHandler>(new SetIconNatives(context)));
  module_system->RegisterNativeHandler(
      "activityLogger", std::unique_ptr<NativeHandler>(
                            new APIActivityLogger(context, dispatcher)));
  module_system->RegisterNativeHandler(
      "renderFrameObserverNatives",
      std::unique_ptr<NativeHandler>(new RenderFrameObserverNatives(context)));

  // Natives used by multiple APIs.
  module_system->RegisterNativeHandler(
      "file_system_natives",
      std::unique_ptr<NativeHandler>(new FileSystemNatives(context)));

  // Custom bindings.
  module_system->RegisterNativeHandler(
      "nw_natives", std::unique_ptr<NativeHandler>(new NWCustomBindings(context)));
  module_system->RegisterNativeHandler(
      "app_window_natives",
      std::unique_ptr<NativeHandler>(new AppWindowCustomBindings(context)));
  module_system->RegisterNativeHandler(
      "blob_natives",
      std::unique_ptr<NativeHandler>(new BlobNativeHandler(context)));
  module_system->RegisterNativeHandler(
      "context_menus",
      std::unique_ptr<NativeHandler>(new ContextMenusCustomBindings(context)));
  module_system->RegisterNativeHandler(
      "document_natives",
      std::unique_ptr<NativeHandler>(new DocumentCustomBindings(context)));
  module_system->RegisterNativeHandler(
      "guest_view_internal", std::unique_ptr<NativeHandler>(
                                 new GuestViewInternalCustomBindings(context)));
  module_system->RegisterNativeHandler(
      "id_generator",
      std::unique_ptr<NativeHandler>(new IdGeneratorCustomBindings(context)));
  module_system->RegisterNativeHandler(
      "runtime",
      std::unique_ptr<NativeHandler>(new RuntimeCustomBindings(context)));
  module_system->RegisterNativeHandler(
      "display_source",
      std::unique_ptr<NativeHandler>(new DisplaySourceCustomBindings(context)));
}

bool Dispatcher::OnControlMessageReceived(const IPC::Message& message) {
  bool handled = true;
  IPC_BEGIN_MESSAGE_MAP(Dispatcher, message)
  IPC_MESSAGE_HANDLER(ExtensionMsg_ActivateExtension, OnActivateExtension)
  IPC_MESSAGE_HANDLER(ExtensionMsg_CancelSuspend, OnCancelSuspend)
  IPC_MESSAGE_HANDLER(ExtensionMsg_DeliverMessage, OnDeliverMessage)
  IPC_MESSAGE_HANDLER(ExtensionMsg_DispatchOnConnect, OnDispatchOnConnect)
  IPC_MESSAGE_HANDLER(ExtensionMsg_DispatchOnDisconnect, OnDispatchOnDisconnect)
  IPC_MESSAGE_HANDLER(ExtensionMsg_Loaded, OnLoaded)
  IPC_MESSAGE_HANDLER(ExtensionMsg_MessageInvoke, OnMessageInvoke)
  IPC_MESSAGE_HANDLER(ExtensionMsg_SetSessionInfo, OnSetSessionInfo)
  IPC_MESSAGE_HANDLER(ExtensionMsg_SetScriptingWhitelist,
                      OnSetScriptingWhitelist)
  IPC_MESSAGE_HANDLER(ExtensionMsg_SetSystemFont, OnSetSystemFont)
  IPC_MESSAGE_HANDLER(ExtensionMsg_SetWebViewPartitionID,
                      OnSetWebViewPartitionID)
  IPC_MESSAGE_HANDLER(ExtensionMsg_ShouldSuspend, OnShouldSuspend)
  IPC_MESSAGE_HANDLER(ExtensionMsg_Suspend, OnSuspend)
  IPC_MESSAGE_HANDLER(ExtensionMsg_TransferBlobs, OnTransferBlobs)
  IPC_MESSAGE_HANDLER(ExtensionMsg_Unloaded, OnUnloaded)
  IPC_MESSAGE_HANDLER(ExtensionMsg_UpdatePermissions, OnUpdatePermissions)
  IPC_MESSAGE_HANDLER(ExtensionMsg_UpdateTabSpecificPermissions,
                      OnUpdateTabSpecificPermissions)
  IPC_MESSAGE_HANDLER(ExtensionMsg_ClearTabSpecificPermissions,
                      OnClearTabSpecificPermissions)
  IPC_MESSAGE_HANDLER(ExtensionMsg_UsingWebRequestAPI, OnUsingWebRequestAPI)
  IPC_MESSAGE_HANDLER(ExtensionMsg_SetActivityLoggingEnabled,
                      OnSetActivityLoggingEnabled)
  IPC_MESSAGE_FORWARD(ExtensionMsg_WatchPages,
                      content_watcher_.get(),
                      ContentWatcher::OnWatchPages)
  IPC_MESSAGE_UNHANDLED(handled = false)
  IPC_END_MESSAGE_MAP()

  return handled;
}
void Dispatcher::IdleNotification() {
  if (set_idle_notifications_ && forced_idle_timer_) {
    // Dampen the forced delay as well if the extension stays idle for long
    // periods of time. (forced_idle_timer_ can be NULL after
    // OnRenderProcessShutdown has been called.)
    int64_t forced_delay_ms =
        std::max(RenderThread::Get()->GetIdleNotificationDelayInMs(),
                 kMaxExtensionIdleHandlerDelayMs);
    forced_idle_timer_->Stop();
    forced_idle_timer_->Start(
        FROM_HERE,
        base::TimeDelta::FromMilliseconds(forced_delay_ms),
        RenderThread::Get(),
        &RenderThread::IdleHandler);
  }
}

void Dispatcher::OnRenderProcessShutdown() {
  v8_schema_registry_.reset();
  forced_idle_timer_.reset();
  content_watcher_.reset();
  script_context_set_->ForEach(
      std::string(), nullptr,
      base::Bind(&ScriptContextSet::Remove,
                 base::Unretained(script_context_set_.get())));
}

void Dispatcher::OnActivateExtension(const std::string& extension_id) {
  const Extension* extension =
      RendererExtensionRegistry::Get()->GetByID(extension_id);
  if (!extension) {
    NOTREACHED();
    // Extension was activated but was never loaded. This probably means that
    // the renderer failed to load it (or the browser failed to tell us when it
    // did). Failures shouldn't happen, but instead of crashing there (which
    // executes on all renderers) be conservative and only crash in the renderer
    // of the extension which failed to load; this one.
    std::string& error = extension_load_errors_[extension_id];
    char minidump[256];
    base::debug::Alias(&minidump);
    base::snprintf(minidump,
                   arraysize(minidump),
                   "e::dispatcher:%s:%s",
                   extension_id.c_str(),
                   error.c_str());
    LOG(FATAL) << extension_id << " was never loaded: " << error;
  }

  active_extension_ids_.insert(extension_id);

  // This is called when starting a new extension page, so start the idle
  // handler ticking.
  RenderThread::Get()->ScheduleIdleHandler(kInitialExtensionIdleHandlerDelayMs);

  if (activity_logging_enabled_) {
    DOMActivityLogger::AttachToWorld(DOMActivityLogger::kMainWorldId,
                                     extension_id);
  }

  InitOriginPermissions(extension);

  UpdateActiveExtensions();
}

void Dispatcher::OnCancelSuspend(const std::string& extension_id) {
  DispatchEvent(extension_id, kOnSuspendCanceledEvent);
}

void Dispatcher::OnDeliverMessage(int target_port_id,
                                  int source_tab_id,
                                  const Message& message) {
  std::unique_ptr<RequestSender::ScopedTabID> scoped_tab_id;
  if (source_tab_id != -1) {
    scoped_tab_id.reset(
        new RequestSender::ScopedTabID(request_sender(), source_tab_id));
  }

  MessagingBindings::DeliverMessage(*script_context_set_, target_port_id,
                                    message,
                                    NULL);  // All render frames.
}

void Dispatcher::OnDispatchOnConnect(
    int target_port_id,
    const std::string& channel_name,
    const ExtensionMsg_TabConnectionInfo& source,
    const ExtensionMsg_ExternalConnectionInfo& info,
    const std::string& tls_channel_id) {
  DCHECK_EQ(1, target_port_id % 2);  // target renderer ports have odd IDs.

  MessagingBindings::DispatchOnConnect(*script_context_set_, target_port_id,
                                       channel_name, source, info,
                                       tls_channel_id,
                                       NULL);  // All render frames.
}

void Dispatcher::OnDispatchOnDisconnect(int port_id,
                                        const std::string& error_message) {
  MessagingBindings::DispatchOnDisconnect(*script_context_set_, port_id,
                                          error_message,
                                          NULL);  // All render frames.
}

void Dispatcher::OnLoaded(
    const std::vector<ExtensionMsg_Loaded_Params>& loaded_extensions) {
  for (const auto& param : loaded_extensions) {
    std::string error;
    scoped_refptr<const Extension> extension = param.ConvertToExtension(&error);
    if (!extension.get()) {
      NOTREACHED() << error;
      // Note: in tests |param.id| has been observed to be empty (see comment
      // just below) so this isn't all that reliable.
      extension_load_errors_[param.id] = error;
      continue;
    }

    RendererExtensionRegistry* extension_registry =
        RendererExtensionRegistry::Get();
    // TODO(kalman): This test is deliberately not a CHECK (though I wish it
    // could be) and uses extension->id() not params.id:
    // 1. For some reason params.id can be empty. I've only seen it with
    //    the webstore extension, in tests, and I've spent some time trying to
    //    figure out why - but cost/benefit won.
    // 2. The browser only sends this IPC to RenderProcessHosts once, but the
    //    Dispatcher is attached to a RenderThread. Presumably there is a
    //    mismatch there. In theory one would think it's possible for the
    //    browser to figure this out itself - but again, cost/benefit.
    if (!extension_registry->Insert(extension)) {
      // TODO(devlin): This may be fixed by crbug.com/528026. Monitor, and
      // consider making this a release CHECK.
      NOTREACHED();
    }

    if (extension->GetType() == Manifest::TYPE_NWJS_APP) {
      std::string user_agent;
      if (extension->manifest()->GetString("user-agent", &user_agent)) {
        std::string name, version;
        extension->manifest()->GetString("name", &name);
        extension->manifest()->GetString("version", &version);
        nw::SetUserAgentOverride(user_agent, name, version);

        int dom_storage_quota_mb;
        if (extension->manifest()->GetInteger("dom_storage_quota", &dom_storage_quota_mb)) {
          content::DOMStorageMap::SetQuotaOverride(dom_storage_quota_mb * 1024 * 1024);
        }
      }
      VLOG(1) << "NW: change working dir: " << extension->path().AsUTF8Unsafe();
      base::SetCurrentDirectory(extension->path());
    }
  }

  // Update the available bindings for all contexts. These may have changed if
  // an externally_connectable extension was loaded that can connect to an
  // open webpage.
  UpdateBindings("");
}

void Dispatcher::OnMessageInvoke(const std::string& extension_id,
                                 const std::string& module_name,
                                 const std::string& function_name,
                                 const base::ListValue& args,
                                 bool user_gesture) {
  InvokeModuleSystemMethod(
      NULL, extension_id, module_name, function_name, args, user_gesture);
}

void Dispatcher::OnSetSessionInfo(version_info::Channel channel,
                                  FeatureSessionType session_type) {
  SetCurrentChannel(channel);
  SetCurrentFeatureSessionType(session_type);

  if (feature_util::ExtensionServiceWorkersEnabled()) {
    // chrome-extension: resources should be allowed to register ServiceWorkers.
    blink::WebSecurityPolicy::registerURLSchemeAsAllowingServiceWorkers(
        blink::WebString::fromUTF8(extensions::kExtensionScheme));
  }
}

void Dispatcher::OnSetScriptingWhitelist(
    const ExtensionsClient::ScriptingWhitelist& extension_ids) {
  ExtensionsClient::Get()->SetScriptingWhitelist(extension_ids);
}

void Dispatcher::OnSetSystemFont(const std::string& font_family,
                                 const std::string& font_size) {
  system_font_family_ = font_family;
  system_font_size_ = font_size;
}

void Dispatcher::OnSetWebViewPartitionID(const std::string& partition_id) {
  // |webview_partition_id_| cannot be changed once set.
  CHECK(webview_partition_id_.empty() || webview_partition_id_ == partition_id);
  webview_partition_id_ = partition_id;
}

void Dispatcher::OnShouldSuspend(const std::string& extension_id,
                                 uint64_t sequence_id) {
  RenderThread::Get()->Send(
      new ExtensionHostMsg_ShouldSuspendAck(extension_id, sequence_id));
}

void Dispatcher::OnSuspend(const std::string& extension_id) {
  // Dispatch the suspend event. This doesn't go through the standard event
  // dispatch machinery because it requires special handling. We need to let
  // the browser know when we are starting and stopping the event dispatch, so
  // that it still considers the extension idle despite any activity the suspend
  // event creates.
  DispatchEvent(extension_id, kOnSuspendEvent);
  RenderThread::Get()->Send(new ExtensionHostMsg_SuspendAck(extension_id));
}

void Dispatcher::OnTransferBlobs(const std::vector<std::string>& blob_uuids) {
  RenderThread::Get()->Send(new ExtensionHostMsg_TransferBlobsAck(blob_uuids));
}

void Dispatcher::OnUnloaded(const std::string& id) {
  // See comment in OnLoaded for why it would be nice, but perhaps incorrect,
  // to CHECK here rather than guarding.
  // TODO(devlin): This may be fixed by crbug.com/528026. Monitor, and
  // consider making this a release CHECK.
  if (!RendererExtensionRegistry::Get()->Remove(id)) {
    NOTREACHED();
    return;
  }

  active_extension_ids_.erase(id);

  script_injection_manager_->OnExtensionUnloaded(id);

  // If the extension is later reloaded with a different set of permissions,
  // we'd like it to get a new isolated world ID, so that it can pick up the
  // changed origin whitelist.
  ScriptInjection::RemoveIsolatedWorld(id);

  // Invalidate all of the contexts that were removed.
  // TODO(kalman): add an invalidation observer interface to ScriptContext.
  std::set<ScriptContext*> removed_contexts =
      script_context_set_->OnExtensionUnloaded(id);
  for (ScriptContext* context : removed_contexts) {
    request_sender_->InvalidateSource(context);
  }

  // Update the available bindings for the remaining contexts. These may have
  // changed if an externally_connectable extension is unloaded and a webpage
  // is no longer accessible.
  UpdateBindings("");

  // Invalidates the messages map for the extension in case the extension is
  // reloaded with a new messages map.
  EraseL10nMessagesMap(id);

  // We don't do anything with existing platform-app stylesheets. They will
  // stay resident, but the URL pattern corresponding to the unloaded
  // extension's URL just won't match anything anymore.
}

void Dispatcher::OnUpdatePermissions(
    const ExtensionMsg_UpdatePermissions_Params& params) {
  const Extension* extension =
      RendererExtensionRegistry::Get()->GetByID(params.extension_id);
  if (!extension)
    return;

  std::unique_ptr<const PermissionSet> active =
      params.active_permissions.ToPermissionSet();
  std::unique_ptr<const PermissionSet> withheld =
      params.withheld_permissions.ToPermissionSet();

  UpdateOriginPermissions(
      extension->url(),
      extension->permissions_data()->GetEffectiveHostPermissions(),
      active->effective_hosts());

  extension->permissions_data()->SetPermissions(std::move(active),
                                                std::move(withheld));
  UpdateBindings(extension->id());
}

void Dispatcher::OnUpdateTabSpecificPermissions(const GURL& visible_url,
                                                const std::string& extension_id,
                                                const URLPatternSet& new_hosts,
                                                bool update_origin_whitelist,
                                                int tab_id) {
  const Extension* extension =
      RendererExtensionRegistry::Get()->GetByID(extension_id);
  if (!extension)
    return;

  URLPatternSet old_effective =
      extension->permissions_data()->GetEffectiveHostPermissions();
  extension->permissions_data()->UpdateTabSpecificPermissions(
      tab_id,
      extensions::PermissionSet(extensions::APIPermissionSet(),
                                extensions::ManifestPermissionSet(), new_hosts,
                                extensions::URLPatternSet()));

  if (update_origin_whitelist) {
    UpdateOriginPermissions(
        extension->url(),
        old_effective,
        extension->permissions_data()->GetEffectiveHostPermissions());
  }
}

void Dispatcher::OnClearTabSpecificPermissions(
    const std::vector<std::string>& extension_ids,
    bool update_origin_whitelist,
    int tab_id) {
  for (const std::string& id : extension_ids) {
    const Extension* extension = RendererExtensionRegistry::Get()->GetByID(id);
    if (extension) {
      URLPatternSet old_effective =
          extension->permissions_data()->GetEffectiveHostPermissions();
      extension->permissions_data()->ClearTabSpecificPermissions(tab_id);
      if (update_origin_whitelist) {
        UpdateOriginPermissions(
            extension->url(),
            old_effective,
            extension->permissions_data()->GetEffectiveHostPermissions());
      }
    }
  }
}

void Dispatcher::OnUsingWebRequestAPI(bool webrequest_used) {
  webrequest_used_ = webrequest_used;
}

void Dispatcher::OnSetActivityLoggingEnabled(bool enabled) {
  activity_logging_enabled_ = enabled;
  if (enabled) {
    for (const std::string& id : active_extension_ids_)
      DOMActivityLogger::AttachToWorld(DOMActivityLogger::kMainWorldId, id);
  }
  script_injection_manager_->set_activity_logging_enabled(enabled);
  user_script_set_manager_->set_activity_logging_enabled(enabled);
}

void Dispatcher::OnUserScriptsUpdated(const std::set<HostID>& changed_hosts) {
  UpdateActiveExtensions();
}

void Dispatcher::UpdateActiveExtensions() {
  std::set<std::string> active_extensions = active_extension_ids_;
  user_script_set_manager_->GetAllActiveExtensionIds(&active_extensions);
  delegate_->OnActiveExtensionsUpdated(active_extensions);
}

void Dispatcher::InitOriginPermissions(const Extension* extension) {
  delegate_->InitOriginPermissions(extension,
                                   IsExtensionActive(extension->id()));
  UpdateOriginPermissions(
      extension->url(),
      URLPatternSet(),  // No old permissions.
      extension->permissions_data()->GetEffectiveHostPermissions());
}

void Dispatcher::UpdateOriginPermissions(const GURL& extension_url,
                                         const URLPatternSet& old_patterns,
                                         const URLPatternSet& new_patterns) {
  static const char* kSchemes[] = {
    url::kHttpScheme,
    url::kHttpsScheme,
    url::kFileScheme,
    content::kChromeUIScheme,
    url::kFtpScheme,
#if defined(OS_CHROMEOS)
    content::kExternalFileScheme,
#endif
    extensions::kExtensionScheme,
  };
  for (size_t i = 0; i < arraysize(kSchemes); ++i) {
    const char* scheme = kSchemes[i];
    // Remove all old patterns...
    for (URLPatternSet::const_iterator pattern = old_patterns.begin();
         pattern != old_patterns.end(); ++pattern) {
      if (pattern->MatchesScheme(scheme)) {
        WebSecurityPolicy::removeOriginAccessWhitelistEntry(
            extension_url,
            WebString::fromUTF8(scheme),
            WebString::fromUTF8(pattern->host()),
            pattern->match_subdomains());
      }
    }
    // ...And add the new ones.
    for (URLPatternSet::const_iterator pattern = new_patterns.begin();
         pattern != new_patterns.end(); ++pattern) {
      if (pattern->MatchesScheme(scheme)) {
        WebSecurityPolicy::addOriginAccessWhitelistEntry(
            extension_url,
            WebString::fromUTF8(scheme),
            WebString::fromUTF8(pattern->host()),
            pattern->match_subdomains());
      }
    }
  }
}

void Dispatcher::EnableCustomElementWhiteList() {
  blink::WebCustomElement::addEmbedderCustomElementName("appview");
  blink::WebCustomElement::addEmbedderCustomElementName("appviewbrowserplugin");
  blink::WebCustomElement::addEmbedderCustomElementName("extensionoptions");
  blink::WebCustomElement::addEmbedderCustomElementName(
      "extensionoptionsbrowserplugin");
  blink::WebCustomElement::addEmbedderCustomElementName("extensionview");
  blink::WebCustomElement::addEmbedderCustomElementName(
      "extensionviewbrowserplugin");
  blink::WebCustomElement::addEmbedderCustomElementName("webview");
  blink::WebCustomElement::addEmbedderCustomElementName("webviewbrowserplugin");
}

void Dispatcher::UpdateBindings(const std::string& extension_id) {
  script_context_set().ForEach(extension_id,
                               base::Bind(&Dispatcher::UpdateBindingsForContext,
                                          base::Unretained(this)));
}

// Note: this function runs on multiple threads: main renderer thread and
// service worker threads.
void Dispatcher::UpdateBindingsForContext(ScriptContext* context) {
  v8::HandleScope handle_scope(context->isolate());
  v8::Context::Scope context_scope(context->v8_context());

  bool nodejs_enabled = false;
  if (context->extension()) {
    nodejs_enabled = context->extension()->is_nwjs_app();
    context->extension()->manifest()->GetBoolean(manifest_keys::kNWJSEnableNode, &nodejs_enabled);
  }

  // TODO(kalman): Make the bindings registration have zero overhead then run
  // the same code regardless of context type.
  switch (context->context_type()) {
    case Feature::UNSPECIFIED_CONTEXT:
    case Feature::WEB_PAGE_CONTEXT:
    case Feature::BLESSED_WEB_PAGE_CONTEXT:
      // Hard-code registration of any APIs that are exposed to webpage-like
      // contexts, because it's too expensive to run the full bindings code.
      // All of the same permission checks will still apply.
      if (context->GetAvailability("app").is_available())
        RegisterBinding("app", context);
      if (!context->GetAvailability("app.window").is_available()) {
        RegisterBinding("app.window", context, true);
        RegisterBinding("nw.Window", context, true);
        RegisterBinding("runtime", context, true);
      }
      if (context->GetAvailability("webstore").is_available())
        RegisterBinding("webstore", context);
      if (context->GetAvailability("dashboardPrivate").is_available())
        RegisterBinding("dashboardPrivate", context);
      if (IsRuntimeAvailableToContext(context))
        RegisterBinding("runtime", context);
      UpdateContentCapabilities(context);
      break;

    case Feature::SERVICE_WORKER_CONTEXT:
      DCHECK(ExtensionsClient::Get()
                 ->ExtensionAPIEnabledInExtensionServiceWorkers());
    // Intentional fallthrough.
    case Feature::BLESSED_EXTENSION_CONTEXT:
    case Feature::UNBLESSED_EXTENSION_CONTEXT:
    case Feature::CONTENT_SCRIPT_CONTEXT:
    case Feature::WEBUI_CONTEXT: {
      // Extension context; iterate through all the APIs and bind the available
      // ones.
      const FeatureProvider* api_feature_provider =
          FeatureProvider::GetAPIFeatures();
      for (const auto& map_entry : api_feature_provider->GetAllFeatures()) {
        if (map_entry.first.substr(0, 3) == "nw." && !nodejs_enabled)
          continue;
        // Internal APIs are included via require(api_name) from internal code
        // rather than chrome[api_name].
        if (map_entry.second->IsInternal())
          continue;

        // If this API has a parent feature (and isn't marked 'noparent'),
        // then this must be a function or event, so we should not register.
        if (api_feature_provider->GetParent(map_entry.second.get()) != nullptr)
          continue;

        // Skip chrome.test if this isn't a test.
        if (map_entry.first == "test" &&
            !base::CommandLine::ForCurrentProcess()->HasSwitch(
                ::switches::kTestType)) {
          continue;
        }

        if (context->IsAnyFeatureAvailableToContext(*map_entry.second)) {
          // TODO(lazyboy): RegisterBinding() uses |source_map_|, any thread
          // safety issue?
          RegisterBinding(map_entry.first, context);
        }
      }
      break;
    }
  }
}

void Dispatcher::RegisterBinding(const std::string& api_name,
                                 ScriptContext* context,
                                 bool hidden) {
  std::string bind_name;
  v8::Local<v8::Object> bind_object =
    GetOrCreateBindObjectIfAvailable(api_name, &bind_name, context, hidden);

  // Empty if the bind object failed to be created, probably because the
  // extension overrode chrome with a non-object, e.g. window.chrome = true.
  if (bind_object.IsEmpty())
    return;

  v8::Local<v8::String> v8_bind_name =
      v8::String::NewFromUtf8(context->isolate(), bind_name.c_str());
  if (bind_object->HasRealNamedProperty(v8_bind_name)) {
    // The bind object may already have the property if the API has been
    // registered before (or if the extension has put something there already,
    // but, whatevs).
    //
    // In the former case, we need to re-register the bindings for the APIs
    // which the extension now has permissions for (if any), but not touch any
    // others so that we don't destroy state such as event listeners.
    //
    // TODO(kalman): Only register available APIs to make this all moot.
    if (bind_object->HasRealNamedCallbackProperty(v8_bind_name))
      return;  // lazy binding still there, nothing to do
    if (bind_object->Get(v8_bind_name)->IsObject())
      return;  // binding has already been fully installed
  }

  ModuleSystem* module_system = context->module_system();
  if (!source_map_.Contains(api_name)) {
    module_system->RegisterNativeHandler(
        api_name,
        std::unique_ptr<NativeHandler>(
            new BindingGeneratingNativeHandler(context, api_name, "binding")));
    module_system->SetNativeLazyField(
        bind_object, bind_name, api_name, "binding");
  } else {
    module_system->SetLazyField(bind_object, bind_name, api_name, "binding");
  }
}

// NOTE: please use the naming convention "foo_natives" for these.
void Dispatcher::RegisterNativeHandlers(ModuleSystem* module_system,
                                        ScriptContext* context,
                                        RequestSender* request_sender,
                                        V8SchemaRegistry* v8_schema_registry) {
  RegisterNativeHandlers(module_system, context, this, request_sender,
                         v8_schema_registry);
  const Extension* extension = context->extension();
  int manifest_version = extension ? extension->manifest_version() : 1;
  bool is_component_extension =
      extension && Manifest::IsComponentLocation(extension->location());
  bool send_request_disabled =
      (extension && Manifest::IsUnpackedLocation(extension->location()) &&
       BackgroundInfo::HasLazyBackgroundPage(extension));
  module_system->RegisterNativeHandler(
      "process",
      std::unique_ptr<NativeHandler>(new ProcessInfoNativeHandler(
          context, context->GetExtensionID(),
          context->GetContextTypeDescription(),
          ExtensionsRendererClient::Get()->IsIncognitoProcess(),
          is_component_extension, manifest_version, send_request_disabled)));

  delegate_->RegisterNativeHandlers(this, module_system, context);
}

bool Dispatcher::IsRuntimeAvailableToContext(ScriptContext* context) {
  for (const auto& extension :
       *RendererExtensionRegistry::Get()->GetMainThreadExtensionSet()) {
    ExternallyConnectableInfo* info = static_cast<ExternallyConnectableInfo*>(
        extension->GetManifestData(manifest_keys::kExternallyConnectable));
    if (info && info->matches.MatchesURL(context->url()))
      return true;
  }
  return false;
}

void Dispatcher::UpdateContentCapabilities(ScriptContext* context) {
  APIPermissionSet permissions;
  for (const auto& extension :
       *RendererExtensionRegistry::Get()->GetMainThreadExtensionSet()) {
    blink::WebLocalFrame* web_frame = context->web_frame();
    GURL url = context->url();
    // We allow about:blank pages to take on the privileges of their parents if
    // they aren't sandboxed.
    if (web_frame && !web_frame->getSecurityOrigin().isUnique())
      url = ScriptContext::GetEffectiveDocumentURL(web_frame, url, true);
    const ContentCapabilitiesInfo& info =
        ContentCapabilitiesInfo::Get(extension.get());
    if (info.url_patterns.MatchesURL(url)) {
      APIPermissionSet new_permissions;
      APIPermissionSet::Union(permissions, info.permissions, &new_permissions);
      permissions = new_permissions;
    }
  }
  context->set_content_capabilities(permissions);
}

void Dispatcher::PopulateSourceMap() {
  const std::vector<std::pair<std::string, int> > resources = GetJsResources();
  for (std::vector<std::pair<std::string, int> >::const_iterator resource =
           resources.begin();
       resource != resources.end();
       ++resource) {
    source_map_.RegisterSource(resource->first, resource->second);
  }
  delegate_->PopulateSourceMap(&source_map_);
}

bool Dispatcher::IsWithinPlatformApp() {
  for (std::set<std::string>::iterator iter = active_extension_ids_.begin();
       iter != active_extension_ids_.end();
       ++iter) {
    const Extension* extension =
        RendererExtensionRegistry::Get()->GetByID(*iter);
    if (extension && extension->is_platform_app())
      return true;
  }
  return false;
}

// static.
v8::Local<v8::Object> Dispatcher::GetOrCreateObject(
    const v8::Local<v8::Object>& object,
    const std::string& field,
    v8::Isolate* isolate) {
  v8::Local<v8::String> key = v8::String::NewFromUtf8(isolate, field.c_str());
  // If the object has a callback property, it is assumed it is an unavailable
  // API, so it is safe to delete. This is checked before GetOrCreateObject is
  // called.
  if (object->HasRealNamedCallbackProperty(key)) {
    object->Delete(key);
  } else if (object->HasRealNamedProperty(key)) {
    v8::Local<v8::Value> value = object->Get(key);
    CHECK(value->IsObject());
    return v8::Local<v8::Object>::Cast(value);
  }

  v8::Local<v8::Object> new_object = v8::Object::New(isolate);
  object->Set(key, new_object);
  return new_object;
}

// static.
v8::Local<v8::Object> Dispatcher::GetOrCreateBindObjectIfAvailable(
    const std::string& api_name,
    std::string* bind_name,
    ScriptContext* context,
    bool hidden) {
  std::vector<std::string> split = base::SplitString(
      api_name, ".", base::TRIM_WHITESPACE, base::SPLIT_WANT_ALL);

  v8::Local<v8::Object> bind_object;

  // Check if this API has an ancestor. If the API's ancestor is available and
  // the API is not available, don't install the bindings for this API. If
  // the API is available and its ancestor is not, delete the ancestor and
  // install the bindings for the API. This is to prevent loading the ancestor
  // API schema if it will not be needed.
  //
  // For example:
  //  If app is available and app.window is not, just install app.
  //  If app.window is available and app is not, delete app and install
  //  app.window on a new object so app does not have to be loaded.
  const FeatureProvider* api_feature_provider =
      FeatureProvider::GetAPIFeatures();
  std::string ancestor_name;
  bool only_ancestor_available = false;

  const char* prefix = nullptr;
  int start = 0;
  if (split[0] == "nw") {
    prefix = "nw";
    start = 1;
  }
  for (size_t i = start; i < split.size() - 1; ++i) {
    ancestor_name += (i ? "." : "") + split[i];
    if (api_feature_provider->GetFeature(ancestor_name) && !hidden &&
        context->GetAvailability(ancestor_name).is_available() &&
        !context->GetAvailability(api_name).is_available()) {
      only_ancestor_available = true;
      break;
    }

    if (bind_object.IsEmpty()) {
      bind_object = AsObjectOrEmpty(GetOrCreateChrome(context, hidden, prefix));
      if (bind_object.IsEmpty())
        return v8::Local<v8::Object>();
    }
    bind_object = GetOrCreateObject(bind_object, split[i], context->isolate());
  }

  if (only_ancestor_available)
    return v8::Local<v8::Object>();

  if (bind_name)
    *bind_name = split.back();

  return bind_object.IsEmpty() ? AsObjectOrEmpty(GetOrCreateChrome(context, hidden, prefix))
                               : bind_object;
}

void Dispatcher::RequireGuestViewModules(ScriptContext* context) {
  Feature::Context context_type = context->context_type();
  ModuleSystem* module_system = context->module_system();
  bool requires_guest_view_module = false;

  // Require AppView.
  if (context->GetAvailability("appViewEmbedderInternal").is_available()) {
    requires_guest_view_module = true;
    module_system->Require("appView");
  }

  // Require ExtensionOptions.
  if (context->GetAvailability("extensionOptionsInternal").is_available()) {
    requires_guest_view_module = true;
    module_system->Require("extensionOptions");
    module_system->Require("extensionOptionsAttributes");
  }

  // Require ExtensionView.
  if (context->GetAvailability("extensionViewInternal").is_available()) {
    requires_guest_view_module = true;
    module_system->Require("extensionView");
    module_system->Require("extensionViewApiMethods");
    module_system->Require("extensionViewAttributes");
  }

  // Require WebView.
  if (context->GetAvailability("webViewInternal").is_available()) {
    requires_guest_view_module = true;
    module_system->Require("webView");
    module_system->Require("webViewApiMethods");
    module_system->Require("webViewAttributes");
  }

  if (requires_guest_view_module &&
      content::GuestMode::UseCrossProcessFramesForGuests()) {
    module_system->Require("guestViewIframe");
    module_system->Require("guestViewIframeContainer");
  }

  // The "guestViewDeny" module must always be loaded last. It registers
  // error-providing custom elements for the GuestView types that are not
  // available, and thus all of those types must have been checked and loaded
  // (or not loaded) beforehand.
  if (context_type == Feature::BLESSED_EXTENSION_CONTEXT) {
    module_system->Require("guestViewDeny");
  }
}

}  // namespace extensions<|MERGE_RESOLUTION|>--- conflicted
+++ resolved
@@ -392,11 +392,6 @@
 
     if (context->extension()->GetType() == Manifest::TYPE_NWJS_APP &&
         context->context_type() == Feature::BLESSED_EXTENSION_CONTEXT) {
-<<<<<<< HEAD
-
-      nw::ContextCreationHook(frame, context);
-    }
-=======
       run_nw_hook = true;
     }
   }
@@ -405,7 +400,6 @@
       *base::CommandLine::ForCurrentProcess();
     if (command_line.HasSwitch("nwjs-guest"))
       run_nw_hook = true;
->>>>>>> 9ed150dc
   }
   if (run_nw_hook)
     nw::ContextCreationHook(frame, context);
