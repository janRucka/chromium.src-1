// Copyright 2014 The Chromium Authors. All rights reserved.
// Use of this source code is governed by a BSD-style license that can be
// found in the LICENSE file.

#include "extensions/renderer/dispatcher.h"

#include <stddef.h>

#include <utility>

#include "base/bind.h"
#include "base/bind_helpers.h"
#include "base/callback.h"
#include "base/command_line.h"
#include "base/debug/alias.h"
#include "base/lazy_instance.h"
#include "base/macros.h"
#include "base/memory/scoped_ptr.h"
#include "base/metrics/histogram_macros.h"
#include "base/metrics/user_metrics_action.h"
#include "base/strings/string_piece.h"
#include "base/strings/string_split.h"
#include "base/strings/string_util.h"
#include "base/strings/utf_string_conversions.h"
#include "base/time/time.h"
#include "base/values.h"
#include "build/build_config.h"
#include "content/grit/content_resources.h"
#include "content/public/child/v8_value_converter.h"
#include "content/public/common/browser_plugin_guest_mode.h"
#include "content/public/common/content_switches.h"
#include "content/public/common/url_constants.h"
#include "content/public/renderer/render_frame.h"
#include "content/public/renderer/render_thread.h"
#include "extensions/common/api/messaging/message.h"
#include "extensions/common/constants.h"
#include "extensions/common/extension_api.h"
#include "extensions/common/extension_messages.h"
#include "extensions/common/extension_urls.h"
#include "extensions/common/feature_switch.h"
#include "extensions/common/features/behavior_feature.h"
#include "extensions/common/features/feature.h"
#include "extensions/common/features/feature_provider.h"
#include "extensions/common/manifest.h"
#include "extensions/common/manifest_constants.h"
#include "extensions/common/manifest_handlers/background_info.h"
#include "extensions/common/manifest_handlers/content_capabilities_handler.h"
#include "extensions/common/manifest_handlers/externally_connectable.h"
#include "extensions/common/manifest_handlers/options_page_info.h"
#include "extensions/common/message_bundle.h"
#include "extensions/common/permissions/permission_set.h"
#include "extensions/common/permissions/permissions_data.h"
#include "extensions/common/switches.h"
#include "extensions/common/view_type.h"
#include "extensions/renderer/api_activity_logger.h"
#include "extensions/renderer/api_definitions_natives.h"
#include "extensions/renderer/app_window_custom_bindings.h"
#include "extensions/renderer/binding_generating_native_handler.h"
#include "extensions/renderer/blob_native_handler.h"
#include "extensions/renderer/content_watcher.h"
#include "extensions/renderer/context_menus_custom_bindings.h"
#include "extensions/renderer/css_native_handler.h"
#include "extensions/renderer/dispatcher_delegate.h"
#include "extensions/renderer/display_source_custom_bindings.h"
#include "extensions/renderer/document_custom_bindings.h"
#include "extensions/renderer/dom_activity_logger.h"
#include "extensions/renderer/event_bindings.h"
#include "extensions/renderer/extension_frame_helper.h"
#include "extensions/renderer/extension_helper.h"
#include "extensions/renderer/extensions_renderer_client.h"
#include "extensions/renderer/file_system_natives.h"
#include "extensions/renderer/guest_view/guest_view_internal_custom_bindings.h"
#include "extensions/renderer/i18n_custom_bindings.h"
#include "extensions/renderer/id_generator_custom_bindings.h"
#include "extensions/renderer/lazy_background_page_native_handler.h"
#include "extensions/renderer/logging_native_handler.h"
#include "extensions/renderer/messaging_bindings.h"
#include "extensions/renderer/module_system.h"
#include "extensions/renderer/print_native_handler.h"
#include "extensions/renderer/process_info_native_handler.h"
#include "extensions/renderer/render_frame_observer_natives.h"
#include "extensions/renderer/renderer_extension_registry.h"
#include "extensions/renderer/request_sender.h"
#include "extensions/renderer/runtime_custom_bindings.h"
#include "extensions/renderer/safe_builtins.h"
#include "extensions/renderer/script_context.h"
#include "extensions/renderer/script_context_set.h"
#include "extensions/renderer/script_injection.h"
#include "extensions/renderer/script_injection_manager.h"
#include "extensions/renderer/send_request_natives.h"
#include "extensions/renderer/set_icon_natives.h"
#include "extensions/renderer/static_v8_external_one_byte_string_resource.h"
#include "extensions/renderer/test_features_native_handler.h"
#include "extensions/renderer/test_native_handler.h"
#include "extensions/renderer/user_gestures_native_handler.h"
#include "extensions/renderer/utils_native_handler.h"
#include "extensions/renderer/v8_context_native_handler.h"
#include "extensions/renderer/v8_helpers.h"
#include "extensions/renderer/wake_event_page.h"
#include "extensions/renderer/worker_script_context_set.h"
#include "grit/extensions_renderer_resources.h"
#include "mojo/public/js/constants.h"
#include "third_party/WebKit/public/platform/WebString.h"
#include "third_party/WebKit/public/platform/WebURLRequest.h"
#include "third_party/WebKit/public/web/WebCustomElement.h"
#include "third_party/WebKit/public/web/WebDataSource.h"
#include "third_party/WebKit/public/web/WebDocument.h"
#include "third_party/WebKit/public/web/WebFrame.h"
#include "third_party/WebKit/public/web/WebLocalFrame.h"
#include "third_party/WebKit/public/web/WebRuntimeFeatures.h"
#include "third_party/WebKit/public/web/WebScopedUserGesture.h"
#include "third_party/WebKit/public/web/WebSecurityPolicy.h"
#include "third_party/WebKit/public/web/WebView.h"
#include "ui/base/layout.h"
#include "ui/base/resource/resource_bundle.h"
#include "v8/include/v8.h"

#include "base/files/file_util.h"
#include "content/common/dom_storage/dom_storage_map.h"
#include "content/nw/src/nw_content.h"
#include "content/nw/src/nw_custom_bindings.h"
#include "third_party/node/src/node_webkit.h"
#include "third_party/WebKit/public/web/WebScopedMicrotaskSuppression.h"

using base::UserMetricsAction;
using blink::WebDataSource;
using blink::WebDocument;
using blink::WebScopedUserGesture;
using blink::WebSecurityPolicy;
using blink::WebString;
using blink::WebVector;
using blink::WebView;
using content::RenderThread;

UVRunFn g_uv_run_fn = nullptr;
SetUVRunFn g_set_uv_run_fn = nullptr;

namespace extensions {

namespace {

static const int64_t kInitialExtensionIdleHandlerDelayMs = 5 * 1000;
static const int64_t kMaxExtensionIdleHandlerDelayMs = 5 * 60 * 1000;
static const char kEventDispatchFunction[] = "dispatchEvent";
static const char kOnSuspendEvent[] = "runtime.onSuspend";
static const char kOnSuspendCanceledEvent[] = "runtime.onSuspendCanceled";

void CrashOnException(const v8::TryCatch& trycatch) {
  NOTREACHED();
};

// Returns the global value for "chrome" from |context|. If one doesn't exist
// creates a new object for it.
//
// Note that this isn't necessarily an object, since webpages can write, for
// example, "window.chrome = true".
v8::Local<v8::Value> GetOrCreateChrome(ScriptContext* context, bool hidden, const char* name = nullptr) {
  v8::Local<v8::String> chrome_string(
       v8::String::NewFromUtf8(context->isolate(), name ? name : "chrome"));
  v8::Local<v8::Object> global(context->v8_context()->Global());
  if (!hidden) {
    v8::Local<v8::Value> chrome(global->Get(chrome_string));
    if (chrome->IsUndefined()) {
      chrome = v8::Object::New(context->isolate());
      global->Set(chrome_string, chrome);
    }
    return chrome;
  } else { // hidden
    // MUST MATCH Private() in module_system.cc
    v8::Local<v8::Value> privates;
    if (!context->module_system()->GetPrivate(global, "privates", &privates) || !privates->IsObject()) {
      privates = v8::Object::New(context->isolate());
      context->module_system()->SetPrivate(global, "privates", privates);
    }
    v8::Local<v8::Object> priv_obj = privates->ToObject();
    v8::Local<v8::Value> chrome(priv_obj->Get(chrome_string));
    if (chrome->IsUndefined()) {
      chrome = v8::Object::New(context->isolate());
      v8::Local<v8::String> hidden_key(
       v8::String::NewFromUtf8(context->isolate(), "__nw_is_hidden"));
      chrome->ToObject()->Set(hidden_key, v8::Boolean::New(context->isolate(), true));
      priv_obj->Set(chrome_string, chrome);
    }
    return chrome;
  }
}

// Returns |value| cast to an object if possible, else an empty handle.
v8::Local<v8::Object> AsObjectOrEmpty(v8::Local<v8::Value> value) {
  return value->IsObject() ? value.As<v8::Object>() : v8::Local<v8::Object>();
}

// Calls a method |method_name| in a module |module_name| belonging to the
// module system from |context|. Intended as a callback target from
// ScriptContextSet::ForEach.
void CallModuleMethod(const std::string& module_name,
                      const std::string& method_name,
                      const base::ListValue* args,
                      ScriptContext* context) {
  v8::HandleScope handle_scope(context->isolate());
  v8::Context::Scope context_scope(context->v8_context());

  scoped_ptr<content::V8ValueConverter> converter(
      content::V8ValueConverter::create());

  std::vector<v8::Local<v8::Value>> arguments;
  for (base::ListValue::const_iterator it = args->begin(); it != args->end();
       ++it) {
    arguments.push_back(converter->ToV8Value(*it, context->v8_context()));
  }

  context->module_system()->CallModuleMethod(
      module_name, method_name, &arguments);
}

// This handles the "chrome." root API object in script contexts.
class ChromeNativeHandler : public ObjectBackedNativeHandler {
 public:
  explicit ChromeNativeHandler(ScriptContext* context)
      : ObjectBackedNativeHandler(context) {
    RouteFunction(
        "GetChrome",
        base::Bind(&ChromeNativeHandler::GetChrome, base::Unretained(this)));
  }

  void GetChrome(const v8::FunctionCallbackInfo<v8::Value>& args) {
    args.GetReturnValue().Set(GetOrCreateChrome(context(), false));
  }
};

base::LazyInstance<WorkerScriptContextSet> g_worker_script_context_set =
    LAZY_INSTANCE_INITIALIZER;

int nw_uv_run(void* loop, int mode) {
  blink::WebScopedMicrotaskSuppression suppression;
  return g_uv_run_fn(loop, mode);
}

}  // namespace

// Note that we can't use Blink public APIs in the constructor becase Blink
// is not initialized at the point we create Dispatcher.
Dispatcher::Dispatcher(DispatcherDelegate* delegate)
    : delegate_(delegate),
      content_watcher_(new ContentWatcher()),
      source_map_(&ResourceBundle::GetSharedInstance()),
      v8_schema_registry_(new V8SchemaRegistry),
      is_webkit_initialized_(false),
      user_script_set_manager_observer_(this),
      webrequest_used_(false) {
  const base::CommandLine& command_line =
      *(base::CommandLine::ForCurrentProcess());
  set_idle_notifications_ =
      command_line.HasSwitch(switches::kExtensionProcess) ||
      command_line.HasSwitch(::switches::kSingleProcess);

  if (set_idle_notifications_) {
    RenderThread::Get()->SetIdleNotificationDelayInMs(
        kInitialExtensionIdleHandlerDelayMs);
  }

  script_context_set_.reset(new ScriptContextSet(&active_extension_ids_));
  user_script_set_manager_.reset(new UserScriptSetManager());
  script_injection_manager_.reset(
      new ScriptInjectionManager(user_script_set_manager_.get()));
  user_script_set_manager_observer_.Add(user_script_set_manager_.get());
  request_sender_.reset(new RequestSender(this));
  PopulateSourceMap();
  WakeEventPage::Get()->Init(RenderThread::Get());
}

Dispatcher::~Dispatcher() {
}

void Dispatcher::OnRenderFrameCreated(content::RenderFrame* render_frame) {
  script_injection_manager_->OnRenderFrameCreated(render_frame);
}

bool Dispatcher::IsExtensionActive(const std::string& extension_id) const {
  bool is_active =
      active_extension_ids_.find(extension_id) != active_extension_ids_.end();
  if (is_active)
    CHECK(RendererExtensionRegistry::Get()->Contains(extension_id));
  return is_active;
}

void Dispatcher::DidCreateScriptContext(
    blink::WebLocalFrame* frame,
    const v8::Local<v8::Context>& v8_context,
    int extension_group,
    int world_id) {
  const base::TimeTicks start_time = base::TimeTicks::Now();

  ScriptContext* context = script_context_set_->Register(
      frame, v8_context, extension_group, world_id);

  // Initialize origin permissions for content scripts, which can't be
  // initialized in |OnActivateExtension|.
  if (context->context_type() == Feature::CONTENT_SCRIPT_CONTEXT)
    InitOriginPermissions(context->extension());

  {
    scoped_ptr<ModuleSystem> module_system(
        new ModuleSystem(context, &source_map_));
    context->set_module_system(std::move(module_system));
  }
  ModuleSystem* module_system = context->module_system();

  // Enable natives in startup.
  ModuleSystem::NativesEnabledScope natives_enabled_scope(module_system);

  RegisterNativeHandlers(module_system, context);

  // chrome.Event is part of the public API (although undocumented). Make it
  // lazily evalulate to Event from event_bindings.js. For extensions only
  // though, not all webpages!
  if (context->extension()) {
    v8::Local<v8::Object> chrome = AsObjectOrEmpty(GetOrCreateChrome(context, false));
    if (!chrome.IsEmpty())
      module_system->SetLazyField(chrome, "Event", kEventBindings, "Event");

    if (context->extension()->GetType() == Manifest::TYPE_NWJS_APP &&
        context->context_type() == Feature::BLESSED_EXTENSION_CONTEXT) {

      nw::ContextCreationHook(frame, context);
    }
  }

  UpdateBindingsForContext(context);

  bool is_within_platform_app = IsWithinPlatformApp();
  // Inject custom JS into the platform app context.
  if (is_within_platform_app && context->extension() &&
      context->extension()->GetType() != Manifest::TYPE_NWJS_APP) {
    module_system->Require("platformApp");
  }

  RequireGuestViewModules(context);
  delegate_->RequireAdditionalModules(context, is_within_platform_app);

  const base::TimeDelta elapsed = base::TimeTicks::Now() - start_time;
  switch (context->context_type()) {
    case Feature::UNSPECIFIED_CONTEXT:
      UMA_HISTOGRAM_TIMES("Extensions.DidCreateScriptContext_Unspecified",
                          elapsed);
      break;
    case Feature::BLESSED_EXTENSION_CONTEXT:
      UMA_HISTOGRAM_TIMES("Extensions.DidCreateScriptContext_Blessed", elapsed);
      break;
    case Feature::UNBLESSED_EXTENSION_CONTEXT:
      UMA_HISTOGRAM_TIMES("Extensions.DidCreateScriptContext_Unblessed",
                          elapsed);
      break;
    case Feature::CONTENT_SCRIPT_CONTEXT:
      UMA_HISTOGRAM_TIMES("Extensions.DidCreateScriptContext_ContentScript",
                          elapsed);
      break;
    case Feature::WEB_PAGE_CONTEXT:
      UMA_HISTOGRAM_TIMES("Extensions.DidCreateScriptContext_WebPage", elapsed);
      break;
    case Feature::BLESSED_WEB_PAGE_CONTEXT:
      UMA_HISTOGRAM_TIMES("Extensions.DidCreateScriptContext_BlessedWebPage",
                          elapsed);
      break;
    case Feature::WEBUI_CONTEXT:
      UMA_HISTOGRAM_TIMES("Extensions.DidCreateScriptContext_WebUI", elapsed);
      break;
    case Feature::SERVICE_WORKER_CONTEXT:
      // Handled in DidInitializeServiceWorkerContextOnWorkerThread().
      NOTREACHED();
      break;
  }

  VLOG(1) << "Num tracked contexts: " << script_context_set_->size();
}

// static
void Dispatcher::DidInitializeServiceWorkerContextOnWorkerThread(
    v8::Local<v8::Context> v8_context,
    const GURL& url) {
  const base::TimeTicks start_time = base::TimeTicks::Now();

  if (!url.SchemeIs(kExtensionScheme) &&
      !url.SchemeIs(kExtensionResourceScheme)) {
    // Early-out if this isn't a chrome-extension:// or resource scheme,
    // because looking up the extension registry is unnecessary if it's not.
    // Checking this will also skip over hosted apps, which is the desired
    // behavior - hosted app service workers are not our concern.
    return;
  }

  const Extension* extension =
      RendererExtensionRegistry::Get()->GetExtensionOrAppByURL(url);

  if (!extension) {
    // TODO(kalman): This is no good. Instead we need to either:
    //
    // - Hold onto the v8::Context and create the ScriptContext and install
    //   our bindings when this extension is loaded.
    // - Deal with there being an extension ID (url.host()) but no
    //   extension associated with it, then document that getBackgroundClient
    //   may fail if the extension hasn't loaded yet.
    //
    // The former is safer, but is unfriendly to caching (e.g. session restore).
    // It seems to contradict the service worker idiom.
    //
    // The latter is friendly to caching, but running extension code without an
    // installed extension makes me nervous, and means that we won't be able to
    // expose arbitrary (i.e. capability-checked) extension APIs to service
    // workers. We will probably need to relax some assertions - we just need
    // to find them.
    //
    // Perhaps this could be solved with our own event on the service worker
    // saying that an extension is ready, and documenting that extension APIs
    // won't work before that event has fired?
    return;
  }

  ScriptContext* context = new ScriptContext(
      v8_context, nullptr, extension, Feature::SERVICE_WORKER_CONTEXT,
      extension, Feature::SERVICE_WORKER_CONTEXT);
  context->set_url(url);

  g_worker_script_context_set.Get().Insert(make_scoped_ptr(context));

  v8::Isolate* isolate = context->isolate();

  // Fetch the source code for service_worker_bindings.js.
  base::StringPiece script_resource =
      ResourceBundle::GetSharedInstance().GetRawDataResource(
          IDR_SERVICE_WORKER_BINDINGS_JS);
  v8::Local<v8::String> script = v8::String::NewExternal(
      isolate, new StaticV8ExternalOneByteStringResource(script_resource));

  // Run service_worker.js to get the main function.
  v8::Local<v8::Function> main_function;
  {
    v8::Local<v8::Value> result = context->RunScript(
        v8_helpers::ToV8StringUnsafe(isolate, "service_worker"), script,
        base::Bind(&CrashOnException));
    CHECK(result->IsFunction());
    main_function = result.As<v8::Function>();
  }

  // Expose CHECK/DCHECK/NOTREACHED to the main function with a
  // LoggingNativeHandler. Admire the neat base::Bind trick to both Invalidate
  // and delete the native handler.
  LoggingNativeHandler* logging = new LoggingNativeHandler(context);
  context->AddInvalidationObserver(
      base::Bind(&NativeHandler::Invalidate, base::Owned(logging)));

  // Execute the main function with its dependencies passed in as arguments.
  v8::Local<v8::Value> args[] = {
      // The extension's background URL.
      v8_helpers::ToV8StringUnsafe(
          isolate, BackgroundInfo::GetBackgroundURL(extension).spec()),
      // The wake-event-page native function.
      WakeEventPage::Get()->GetForContext(context),
      // The logging module.
      logging->NewInstance(),
  };
  context->CallFunction(main_function, arraysize(args), args);

  const base::TimeDelta elapsed = base::TimeTicks::Now() - start_time;
  UMA_HISTOGRAM_TIMES(
      "Extensions.DidInitializeServiceWorkerContextOnWorkerThread", elapsed);
}

void Dispatcher::WillReleaseScriptContext(
    blink::WebLocalFrame* frame,
    const v8::Local<v8::Context>& v8_context,
    int world_id) {
  ScriptContext* context = script_context_set_->GetByV8Context(v8_context);
  if (!context)
    return;

  //FIXME: upstream removed unload_event: we should check our event
  //f66545e9e5d0308c15f51764e311425894e3ad09
  
  if (context && context->extension() &&
      context->extension()->is_nwjs_app() &&
      script_context_set_->size() == 1) {
    nw::OnRenderProcessShutdownHook(context);
  }

  // TODO(kalman): Make |request_sender| use |context->AddInvalidationObserver|.
  // In fact |request_sender_| should really be owned by ScriptContext.
  request_sender_->InvalidateSource(context);

  script_context_set_->Remove(context);
  VLOG(1) << "Num tracked contexts: " << script_context_set_->size();
}

// static
void Dispatcher::WillDestroyServiceWorkerContextOnWorkerThread(
    v8::Local<v8::Context> v8_context,
    const GURL& url) {
  if (url.SchemeIs(kExtensionScheme) ||
      url.SchemeIs(kExtensionResourceScheme)) {
    // See comment in DidInitializeServiceWorkerContextOnWorkerThread.
    g_worker_script_context_set.Get().Remove(v8_context, url);
  }
}

void Dispatcher::DidFinishDocumentLoad(blink::WebLocalFrame* frame) {
  GURL effective_document_url = ScriptContext::GetEffectiveDocumentURL(
      frame, frame->document().url(), true /* match_about_blank */);

  const Extension* extension =
    RendererExtensionRegistry::Get()->GetExtensionOrAppByURL(effective_document_url);

<<<<<<< HEAD
  if (extension &&
      (extension->is_extension() || extension->is_platform_app())) {
    nw::DocumentFinishHook(frame, extension, effective_document_url);
  }
=======
  nw::DocumentFinishHook(frame, extension, effective_document_url);
>>>>>>> 80b6452c
}

void Dispatcher::DidCreateDocumentElement(blink::WebLocalFrame* frame) {
  // Note: use GetEffectiveDocumentURL not just frame->document()->url()
  // so that this also injects the stylesheet on about:blank frames that
  // are hosted in the extension process.
  GURL effective_document_url = ScriptContext::GetEffectiveDocumentURL(
      frame, frame->document().url(), true /* match_about_blank */);

  const Extension* extension =
      RendererExtensionRegistry::Get()->GetExtensionOrAppByURL(
          effective_document_url);

  if (extension &&
      (extension->is_extension() || extension->is_platform_app())) {
    nw::DocumentElementHook(frame, extension, effective_document_url);
  }

  if (extension && !extension->is_nwjs_app() &&
      (extension->is_extension() || extension->is_platform_app())) {
    int resource_id = extension->is_platform_app() ? IDR_PLATFORM_APP_CSS
                                                   : IDR_EXTENSION_FONTS_CSS;
    std::string stylesheet = ResourceBundle::GetSharedInstance()
                                 .GetRawDataResource(resource_id)
                                 .as_string();
    base::ReplaceFirstSubstringAfterOffset(
        &stylesheet, 0, "$FONTFAMILY", system_font_family_);
    base::ReplaceFirstSubstringAfterOffset(
        &stylesheet, 0, "$FONTSIZE", system_font_size_);

    // Blink doesn't let us define an additional user agent stylesheet, so
    // we insert the default platform app or extension stylesheet into all
    // documents that are loaded in each app or extension.
    frame->document().insertStyleSheet(WebString::fromUTF8(stylesheet));
  }

  // If this is an extension options page, and the extension has opted into
  // using Chrome styles, then insert the Chrome extension stylesheet.
  if (extension && extension->is_extension() &&
      OptionsPageInfo::ShouldUseChromeStyle(extension) &&
      effective_document_url == OptionsPageInfo::GetOptionsPage(extension)) {
    frame->document().insertStyleSheet(
        WebString::fromUTF8(ResourceBundle::GetSharedInstance()
                                .GetRawDataResource(IDR_EXTENSION_CSS)
                                .as_string()));
  }

  // In testing, the document lifetime events can happen after the render
  // process shutdown event.
  // See: http://crbug.com/21508 and http://crbug.com/500851
  if (content_watcher_) {
    content_watcher_->DidCreateDocumentElement(frame);
  }
}

void Dispatcher::OnExtensionResponse(int request_id,
                                     bool success,
                                     const base::ListValue& response,
                                     const std::string& error) {
  request_sender_->HandleResponse(request_id, success, response, error);
}

void Dispatcher::DispatchEvent(const std::string& extension_id,
                               const std::string& event_name) const {
  base::ListValue args;
  args.Set(0, new base::StringValue(event_name));
  args.Set(1, new base::ListValue());

  // Needed for Windows compilation, since kEventBindings is declared extern.
  const char* local_event_bindings = kEventBindings;
  script_context_set_->ForEach(
      extension_id, base::Bind(&CallModuleMethod, local_event_bindings,
                               kEventDispatchFunction, &args));
}

void Dispatcher::InvokeModuleSystemMethod(content::RenderFrame* render_frame,
                                          const std::string& extension_id,
                                          const std::string& module_name,
                                          const std::string& function_name,
                                          const base::ListValue& args,
                                          bool user_gesture) {
  scoped_ptr<WebScopedUserGesture> web_user_gesture;
  if (user_gesture)
    web_user_gesture.reset(new WebScopedUserGesture);

  script_context_set_->ForEach(
      extension_id, render_frame,
      base::Bind(&CallModuleMethod, module_name, function_name, &args));

  // Reset the idle handler each time there's any activity like event or message
  // dispatch, for which Invoke is the chokepoint.
  if (set_idle_notifications_) {
    RenderThread::Get()->ScheduleIdleHandler(
        kInitialExtensionIdleHandlerDelayMs);
  }

  // Tell the browser process when an event has been dispatched with a lazy
  // background page active.
  const Extension* extension =
      RendererExtensionRegistry::Get()->GetByID(extension_id);
  if (extension && BackgroundInfo::HasLazyBackgroundPage(extension) &&
      module_name == kEventBindings &&
      function_name == kEventDispatchFunction) {
    content::RenderFrame* background_frame =
        ExtensionFrameHelper::GetBackgroundPageFrame(extension_id);
    if (background_frame) {
      int message_id;
      args.GetInteger(3, &message_id);
      background_frame->Send(new ExtensionHostMsg_EventAck(
          background_frame->GetRoutingID(), message_id));
    }
  }
}

void Dispatcher::ClearPortData(int port_id) {
  // Only the target port side has entries in |port_to_tab_id_map_|. If
  // |port_id| is a source port, std::map::erase() will just silently fail
  // here as a no-op.
  port_to_tab_id_map_.erase(port_id);
}

// static
std::vector<std::pair<std::string, int> > Dispatcher::GetJsResources() {
  std::vector<std::pair<std::string, int> > resources;

  // Libraries.
  resources.push_back(std::make_pair("appView", IDR_APP_VIEW_JS));
  resources.push_back(std::make_pair("entryIdManager", IDR_ENTRY_ID_MANAGER));
  resources.push_back(std::make_pair(kEventBindings, IDR_EVENT_BINDINGS_JS));
  resources.push_back(std::make_pair("extensionOptions",
                                     IDR_EXTENSION_OPTIONS_JS));
  resources.push_back(std::make_pair("extensionOptionsAttributes",
                                     IDR_EXTENSION_OPTIONS_ATTRIBUTES_JS));
  resources.push_back(std::make_pair("extensionOptionsConstants",
                                     IDR_EXTENSION_OPTIONS_CONSTANTS_JS));
  resources.push_back(std::make_pair("extensionOptionsEvents",
                                     IDR_EXTENSION_OPTIONS_EVENTS_JS));
  resources.push_back(std::make_pair("extensionView", IDR_EXTENSION_VIEW_JS));
  resources.push_back(std::make_pair("extensionViewApiMethods",
                                     IDR_EXTENSION_VIEW_API_METHODS_JS));
  resources.push_back(std::make_pair("extensionViewAttributes",
                                     IDR_EXTENSION_VIEW_ATTRIBUTES_JS));
  resources.push_back(std::make_pair("extensionViewConstants",
                                     IDR_EXTENSION_VIEW_CONSTANTS_JS));
  resources.push_back(std::make_pair("extensionViewEvents",
                                     IDR_EXTENSION_VIEW_EVENTS_JS));
  resources.push_back(std::make_pair(
      "extensionViewInternal", IDR_EXTENSION_VIEW_INTERNAL_CUSTOM_BINDINGS_JS));
  resources.push_back(std::make_pair("guestView", IDR_GUEST_VIEW_JS));
  resources.push_back(std::make_pair("guestViewAttributes",
                                     IDR_GUEST_VIEW_ATTRIBUTES_JS));
  resources.push_back(std::make_pair("guestViewContainer",
                                     IDR_GUEST_VIEW_CONTAINER_JS));
  resources.push_back(std::make_pair("guestViewDeny", IDR_GUEST_VIEW_DENY_JS));
  resources.push_back(std::make_pair("guestViewEvents",
                                     IDR_GUEST_VIEW_EVENTS_JS));

  if (content::BrowserPluginGuestMode::UseCrossProcessFramesForGuests()) {
    resources.push_back(std::make_pair("guestViewIframe",
                                       IDR_GUEST_VIEW_IFRAME_JS));
    resources.push_back(std::make_pair("guestViewIframeContainer",
                                       IDR_GUEST_VIEW_IFRAME_CONTAINER_JS));
  }

  resources.push_back(std::make_pair("imageUtil", IDR_IMAGE_UTIL_JS));
  resources.push_back(std::make_pair("json_schema", IDR_JSON_SCHEMA_JS));
  resources.push_back(std::make_pair("lastError", IDR_LAST_ERROR_JS));
  resources.push_back(std::make_pair("messaging", IDR_MESSAGING_JS));
  resources.push_back(std::make_pair("messaging_utils",
                                     IDR_MESSAGING_UTILS_JS));
  resources.push_back(std::make_pair(kSchemaUtils, IDR_SCHEMA_UTILS_JS));
  resources.push_back(std::make_pair("sendRequest", IDR_SEND_REQUEST_JS));
  resources.push_back(std::make_pair("setIcon", IDR_SET_ICON_JS));
  resources.push_back(std::make_pair("test", IDR_TEST_CUSTOM_BINDINGS_JS));
  resources.push_back(
      std::make_pair("test_environment_specific_bindings",
                     IDR_BROWSER_TEST_ENVIRONMENT_SPECIFIC_BINDINGS_JS));
  resources.push_back(std::make_pair("uncaught_exception_handler",
                                     IDR_UNCAUGHT_EXCEPTION_HANDLER_JS));
  resources.push_back(std::make_pair("utils", IDR_UTILS_JS));
  resources.push_back(std::make_pair("webRequest",
                                     IDR_WEB_REQUEST_CUSTOM_BINDINGS_JS));
  resources.push_back(
       std::make_pair("webRequestInternal",
                      IDR_WEB_REQUEST_INTERNAL_CUSTOM_BINDINGS_JS));
  // Note: webView not webview so that this doesn't interfere with the
  // chrome.webview API bindings.
  resources.push_back(std::make_pair("webView", IDR_WEB_VIEW_JS));
  resources.push_back(std::make_pair("webViewActionRequests",
                                     IDR_WEB_VIEW_ACTION_REQUESTS_JS));
  resources.push_back(std::make_pair("webViewApiMethods",
                                     IDR_WEB_VIEW_API_METHODS_JS));
  resources.push_back(std::make_pair("webViewAttributes",
                                     IDR_WEB_VIEW_ATTRIBUTES_JS));
  resources.push_back(std::make_pair("webViewConstants",
                                     IDR_WEB_VIEW_CONSTANTS_JS));
  resources.push_back(std::make_pair("webViewEvents", IDR_WEB_VIEW_EVENTS_JS));
  resources.push_back(std::make_pair("webViewInternal",
                                     IDR_WEB_VIEW_INTERNAL_CUSTOM_BINDINGS_JS));
  if (content::BrowserPluginGuestMode::UseCrossProcessFramesForGuests()) {
    resources.push_back(std::make_pair("webViewIframe",
                                       IDR_WEB_VIEW_IFRAME_JS));
  }
  resources.push_back(
      std::make_pair(mojo::kBindingsModuleName, IDR_MOJO_BINDINGS_JS));
  resources.push_back(
      std::make_pair(mojo::kBufferModuleName, IDR_MOJO_BUFFER_JS));
  resources.push_back(
      std::make_pair(mojo::kCodecModuleName, IDR_MOJO_CODEC_JS));
  resources.push_back(
      std::make_pair(mojo::kConnectionModuleName, IDR_MOJO_CONNECTION_JS));
  resources.push_back(
      std::make_pair(mojo::kConnectorModuleName, IDR_MOJO_CONNECTOR_JS));
  resources.push_back(
      std::make_pair(mojo::kRouterModuleName, IDR_MOJO_ROUTER_JS));
  resources.push_back(
      std::make_pair(mojo::kUnicodeModuleName, IDR_MOJO_UNICODE_JS));
  resources.push_back(
      std::make_pair(mojo::kValidatorModuleName, IDR_MOJO_VALIDATOR_JS));
  resources.push_back(std::make_pair("async_waiter", IDR_ASYNC_WAITER_JS));
  resources.push_back(std::make_pair("data_receiver", IDR_DATA_RECEIVER_JS));
  resources.push_back(std::make_pair("data_sender", IDR_DATA_SENDER_JS));
  resources.push_back(std::make_pair("keep_alive", IDR_KEEP_ALIVE_JS));
  resources.push_back(std::make_pair("extensions/common/mojo/keep_alive.mojom",
                                     IDR_KEEP_ALIVE_MOJOM_JS));
  resources.push_back(std::make_pair("device/serial/data_stream.mojom",
                                     IDR_DATA_STREAM_MOJOM_JS));
  resources.push_back(
      std::make_pair("device/serial/data_stream_serialization.mojom",
                     IDR_DATA_STREAM_SERIALIZATION_MOJOM_JS));
  resources.push_back(std::make_pair("stash_client", IDR_STASH_CLIENT_JS));
  resources.push_back(
      std::make_pair("extensions/common/mojo/stash.mojom", IDR_STASH_MOJOM_JS));

  // Custom bindings.
  resources.push_back(
      std::make_pair("app.runtime", IDR_APP_RUNTIME_CUSTOM_BINDINGS_JS));
  resources.push_back(
      std::make_pair("app.window", IDR_APP_WINDOW_CUSTOM_BINDINGS_JS));
  resources.push_back(
      std::make_pair("declarativeWebRequest",
                     IDR_DECLARATIVE_WEBREQUEST_CUSTOM_BINDINGS_JS));
  resources.push_back(
      std::make_pair("displaySource",
                     IDR_DISPLAY_SOURCE_CUSTOM_BINDINGS_JS));
  resources.push_back(
      std::make_pair("contextMenus", IDR_CONTEXT_MENUS_CUSTOM_BINDINGS_JS));
  resources.push_back(
      std::make_pair("contextMenusHandlers", IDR_CONTEXT_MENUS_HANDLERS_JS));
  resources.push_back(
      std::make_pair("extension", IDR_EXTENSION_CUSTOM_BINDINGS_JS));
  resources.push_back(std::make_pair("i18n", IDR_I18N_CUSTOM_BINDINGS_JS));
  resources.push_back(std::make_pair(
      "mimeHandlerPrivate", IDR_MIME_HANDLER_PRIVATE_CUSTOM_BINDINGS_JS));
  resources.push_back(std::make_pair("extensions/common/api/mime_handler.mojom",
                                     IDR_MIME_HANDLER_MOJOM_JS));
  resources.push_back(
      std::make_pair("mojoPrivate", IDR_MOJO_PRIVATE_CUSTOM_BINDINGS_JS));
  resources.push_back(
      std::make_pair("permissions", IDR_PERMISSIONS_CUSTOM_BINDINGS_JS));
  resources.push_back(std::make_pair("printerProvider",
                                     IDR_PRINTER_PROVIDER_CUSTOM_BINDINGS_JS));
  resources.push_back(
      std::make_pair("runtime", IDR_RUNTIME_CUSTOM_BINDINGS_JS));
  resources.push_back(std::make_pair("windowControls", IDR_WINDOW_CONTROLS_JS));
  resources.push_back(
      std::make_pair("webViewRequest",
                     IDR_WEB_VIEW_REQUEST_CUSTOM_BINDINGS_JS));
  resources.push_back(std::make_pair("binding", IDR_BINDING_JS));

  if (base::CommandLine::ForCurrentProcess()->HasSwitch(
          switches::kEnableMojoSerialService)) {
    resources.push_back(
        std::make_pair("serial", IDR_SERIAL_CUSTOM_BINDINGS_JS));
  }
  resources.push_back(std::make_pair("serial_service", IDR_SERIAL_SERVICE_JS));
  resources.push_back(
      std::make_pair("device/serial/serial.mojom", IDR_SERIAL_MOJOM_JS));
  resources.push_back(std::make_pair("device/serial/serial_serialization.mojom",
                                     IDR_SERIAL_SERIALIZATION_MOJOM_JS));

  // Custom types sources.
  resources.push_back(std::make_pair("StorageArea", IDR_STORAGE_AREA_JS));

  // Platform app sources that are not API-specific..
  resources.push_back(std::make_pair("platformApp", IDR_PLATFORM_APP_JS));

#if defined(ENABLE_MEDIA_ROUTER)
  resources.push_back(
      std::make_pair("chrome/browser/media/router/media_router.mojom",
                     IDR_MEDIA_ROUTER_MOJOM_JS));
  resources.push_back(
      std::make_pair("media_router_bindings", IDR_MEDIA_ROUTER_BINDINGS_JS));
#endif  // defined(ENABLE_MEDIA_ROUTER)

  resources.push_back(std::make_pair("nw.App",       IDR_NWAPI_APP_JS));
  resources.push_back(std::make_pair("nw.Window",    IDR_NWAPI_WINDOW_JS));
  resources.push_back(std::make_pair("nw.Clipboard", IDR_NWAPI_CLIPBOARD_JS));
  resources.push_back(std::make_pair("nw.Menu",      IDR_NWAPI_MENU_JS));
  resources.push_back(std::make_pair("nw.MenuItem",  IDR_NWAPI_MENUITEM_JS));
  resources.push_back(std::make_pair("nw.Screen",    IDR_NWAPI_SCREEN_JS));
  resources.push_back(std::make_pair("nw.Shell",     IDR_NWAPI_SHELL_JS));
  resources.push_back(std::make_pair("nw.Shortcut",  IDR_NWAPI_SHORTCUT_JS));
  resources.push_back(std::make_pair("nw.Obj",       IDR_NWAPI_OBJECT_JS));
  resources.push_back(std::make_pair("nw.test",      IDR_NWAPI_TEST_JS));
  resources.push_back(std::make_pair("nw.Tray",      IDR_NWAPI_TRAY_JS));
  return resources;
}

// NOTE: please use the naming convention "foo_natives" for these.
// static
void Dispatcher::RegisterNativeHandlers(ModuleSystem* module_system,
                                        ScriptContext* context,
                                        Dispatcher* dispatcher,
                                        RequestSender* request_sender,
                                        V8SchemaRegistry* v8_schema_registry) {
  module_system->RegisterNativeHandler(
      "chrome", scoped_ptr<NativeHandler>(new ChromeNativeHandler(context)));
  module_system->RegisterNativeHandler(
      "lazy_background_page",
      scoped_ptr<NativeHandler>(new LazyBackgroundPageNativeHandler(context)));
  module_system->RegisterNativeHandler(
      "logging", scoped_ptr<NativeHandler>(new LoggingNativeHandler(context)));
  module_system->RegisterNativeHandler("schema_registry",
                                       v8_schema_registry->AsNativeHandler());
  module_system->RegisterNativeHandler(
      "print", scoped_ptr<NativeHandler>(new PrintNativeHandler(context)));
  module_system->RegisterNativeHandler(
      "test_features",
      scoped_ptr<NativeHandler>(new TestFeaturesNativeHandler(context)));
  module_system->RegisterNativeHandler(
      "test_native_handler",
      scoped_ptr<NativeHandler>(new TestNativeHandler(context)));
  module_system->RegisterNativeHandler(
      "user_gestures",
      scoped_ptr<NativeHandler>(new UserGesturesNativeHandler(context)));
  module_system->RegisterNativeHandler(
      "utils", scoped_ptr<NativeHandler>(new UtilsNativeHandler(context)));
  module_system->RegisterNativeHandler(
      "v8_context",
      scoped_ptr<NativeHandler>(
          new V8ContextNativeHandler(context, dispatcher)));
  module_system->RegisterNativeHandler(
      "event_natives", scoped_ptr<NativeHandler>(new EventBindings(context)));
  module_system->RegisterNativeHandler(
      "messaging_natives",
      scoped_ptr<NativeHandler>(MessagingBindings::Get(dispatcher, context)));
  module_system->RegisterNativeHandler(
      "apiDefinitions",
      scoped_ptr<NativeHandler>(
          new ApiDefinitionsNatives(dispatcher, context)));
  module_system->RegisterNativeHandler(
      "sendRequest",
      scoped_ptr<NativeHandler>(
          new SendRequestNatives(request_sender, context)));
  module_system->RegisterNativeHandler(
      "setIcon",
      scoped_ptr<NativeHandler>(new SetIconNatives(context)));
  module_system->RegisterNativeHandler(
      "activityLogger",
      scoped_ptr<NativeHandler>(new APIActivityLogger(context)));
  module_system->RegisterNativeHandler(
      "renderFrameObserverNatives",
      scoped_ptr<NativeHandler>(new RenderFrameObserverNatives(context)));

  // Natives used by multiple APIs.
  module_system->RegisterNativeHandler(
      "file_system_natives",
      scoped_ptr<NativeHandler>(new FileSystemNatives(context)));

  // Custom bindings.
  // |dispatcher| is null in unit tests.
  const ScriptContextSet* script_context_set = dispatcher ?
      &dispatcher->script_context_set() : nullptr;
  module_system->RegisterNativeHandler(
      "nw_natives", scoped_ptr<NativeHandler>(new NWCustomBindings(context)));
  module_system->RegisterNativeHandler(
      "app_window_natives",
      scoped_ptr<NativeHandler>(new AppWindowCustomBindings(
          script_context_set, context)));
  module_system->RegisterNativeHandler(
      "blob_natives",
      scoped_ptr<NativeHandler>(new BlobNativeHandler(context)));
  module_system->RegisterNativeHandler(
      "context_menus",
      scoped_ptr<NativeHandler>(new ContextMenusCustomBindings(context)));
  module_system->RegisterNativeHandler(
      "css_natives", scoped_ptr<NativeHandler>(new CssNativeHandler(context)));
  module_system->RegisterNativeHandler(
      "document_natives",
      scoped_ptr<NativeHandler>(new DocumentCustomBindings(context)));
  module_system->RegisterNativeHandler(
      "guest_view_internal",
      scoped_ptr<NativeHandler>(
          new GuestViewInternalCustomBindings(context)));
  module_system->RegisterNativeHandler(
      "i18n", scoped_ptr<NativeHandler>(new I18NCustomBindings(context)));
  module_system->RegisterNativeHandler(
      "id_generator",
      scoped_ptr<NativeHandler>(new IdGeneratorCustomBindings(context)));
  module_system->RegisterNativeHandler(
      "runtime", scoped_ptr<NativeHandler>(new RuntimeCustomBindings(context)));
  module_system->RegisterNativeHandler(
      "display_source",
      scoped_ptr<NativeHandler>(new DisplaySourceCustomBindings(context)));
}

bool Dispatcher::OnControlMessageReceived(const IPC::Message& message) {
  bool handled = true;
  IPC_BEGIN_MESSAGE_MAP(Dispatcher, message)
  IPC_MESSAGE_HANDLER(ExtensionMsg_ActivateExtension, OnActivateExtension)
  IPC_MESSAGE_HANDLER(ExtensionMsg_CancelSuspend, OnCancelSuspend)
  IPC_MESSAGE_HANDLER(ExtensionMsg_DeliverMessage, OnDeliverMessage)
  IPC_MESSAGE_HANDLER(ExtensionMsg_DispatchOnConnect, OnDispatchOnConnect)
  IPC_MESSAGE_HANDLER(ExtensionMsg_DispatchOnDisconnect, OnDispatchOnDisconnect)
  IPC_MESSAGE_HANDLER(ExtensionMsg_Loaded, OnLoaded)
  IPC_MESSAGE_HANDLER(ExtensionMsg_MessageInvoke, OnMessageInvoke)
  IPC_MESSAGE_HANDLER(ExtensionMsg_SetChannel, OnSetChannel)
  IPC_MESSAGE_HANDLER(ExtensionMsg_SetScriptingWhitelist,
                      OnSetScriptingWhitelist)
  IPC_MESSAGE_HANDLER(ExtensionMsg_SetSystemFont, OnSetSystemFont)
  IPC_MESSAGE_HANDLER(ExtensionMsg_SetWebViewPartitionID,
                      OnSetWebViewPartitionID)
  IPC_MESSAGE_HANDLER(ExtensionMsg_ShouldSuspend, OnShouldSuspend)
  IPC_MESSAGE_HANDLER(ExtensionMsg_Suspend, OnSuspend)
  IPC_MESSAGE_HANDLER(ExtensionMsg_TransferBlobs, OnTransferBlobs)
  IPC_MESSAGE_HANDLER(ExtensionMsg_Unloaded, OnUnloaded)
  IPC_MESSAGE_HANDLER(ExtensionMsg_UpdatePermissions, OnUpdatePermissions)
  IPC_MESSAGE_HANDLER(ExtensionMsg_UpdateTabSpecificPermissions,
                      OnUpdateTabSpecificPermissions)
  IPC_MESSAGE_HANDLER(ExtensionMsg_ClearTabSpecificPermissions,
                      OnClearTabSpecificPermissions)
  IPC_MESSAGE_HANDLER(ExtensionMsg_UsingWebRequestAPI, OnUsingWebRequestAPI)
  IPC_MESSAGE_FORWARD(ExtensionMsg_WatchPages,
                      content_watcher_.get(),
                      ContentWatcher::OnWatchPages)
  IPC_MESSAGE_UNHANDLED(handled = false)
  IPC_END_MESSAGE_MAP()

  return handled;
}

void Dispatcher::WebKitInitialized() {
  RenderThread::Get()->RegisterExtension(SafeBuiltins::CreateV8Extension());

  // WebSecurityPolicy whitelists. They should be registered for both
  // chrome-extension: and chrome-extension-resource.
  using RegisterFunction = void (*)(const WebString&);
  RegisterFunction register_functions[] = {
      // Treat as secure because communication with them is entirely in the
      // browser, so there is no danger of manipulation or eavesdropping on
      // communication with them by third parties.
      WebSecurityPolicy::registerURLSchemeAsSecure,
      // As far as Blink is concerned, they should be allowed to receive CORS
      // requests. At the Extensions layer, requests will actually be blocked
      // unless overridden by the web_accessible_resources manifest key.
      // TODO(kalman): See what happens with a service worker.
      WebSecurityPolicy::registerURLSchemeAsCORSEnabled,
      // Resources should bypass Content Security Policy checks when included in
      // protected resources. TODO(kalman): What are "protected resources"?
      WebSecurityPolicy::registerURLSchemeAsBypassingContentSecurityPolicy,
      // Extension resources are HTTP-like and safe to expose to the fetch API.
      // The rules for the fetch API are consistent with XHR.
      WebSecurityPolicy::registerURLSchemeAsSupportingFetchAPI,
      // Extension resources, when loaded as the top-level document, should
      // bypass Blink's strict first-party origin checks.
      WebSecurityPolicy::registerURLSchemeAsFirstPartyWhenTopLevel,
  };

  WebString extension_scheme(base::ASCIIToUTF16(kExtensionScheme));
  WebString extension_resource_scheme(base::ASCIIToUTF16(
      kExtensionResourceScheme));
  for (RegisterFunction func : register_functions) {
    func(extension_scheme);
    func(extension_resource_scheme);
  }

  g_set_uv_run_fn(nw_uv_run);
  // For extensions, we want to ensure we call the IdleHandler every so often,
  // even if the extension keeps up activity.
  if (set_idle_notifications_) {
    forced_idle_timer_.reset(new base::RepeatingTimer);
    forced_idle_timer_->Start(
        FROM_HERE,
        base::TimeDelta::FromMilliseconds(kMaxExtensionIdleHandlerDelayMs),
        RenderThread::Get(),
        &RenderThread::IdleHandler);
  }

  // Initialize host permissions for any extensions that were activated before
  // WebKit was initialized.
  for (const std::string& extension_id : active_extension_ids_) {
    const Extension* extension =
        RendererExtensionRegistry::Get()->GetByID(extension_id);
    CHECK(extension);
    InitOriginPermissions(extension);
  }

  EnableCustomElementWhiteList();

  is_webkit_initialized_ = true;

}

void Dispatcher::IdleNotification() {
  if (set_idle_notifications_ && forced_idle_timer_) {
    // Dampen the forced delay as well if the extension stays idle for long
    // periods of time. (forced_idle_timer_ can be NULL after
    // OnRenderProcessShutdown has been called.)
    int64_t forced_delay_ms =
        std::max(RenderThread::Get()->GetIdleNotificationDelayInMs(),
                 kMaxExtensionIdleHandlerDelayMs);
    forced_idle_timer_->Stop();
    forced_idle_timer_->Start(
        FROM_HERE,
        base::TimeDelta::FromMilliseconds(forced_delay_ms),
        RenderThread::Get(),
        &RenderThread::IdleHandler);
  }
}

void Dispatcher::OnRenderProcessShutdown() {
  v8_schema_registry_.reset();
  forced_idle_timer_.reset();
  content_watcher_.reset();
}

void Dispatcher::OnActivateExtension(const std::string& extension_id) {
  const Extension* extension =
      RendererExtensionRegistry::Get()->GetByID(extension_id);
  if (!extension) {
    // Extension was activated but was never loaded. This probably means that
    // the renderer failed to load it (or the browser failed to tell us when it
    // did). Failures shouldn't happen, but instead of crashing there (which
    // executes on all renderers) be conservative and only crash in the renderer
    // of the extension which failed to load; this one.
    std::string& error = extension_load_errors_[extension_id];
    char minidump[256];
    base::debug::Alias(&minidump);
    base::snprintf(minidump,
                   arraysize(minidump),
                   "e::dispatcher:%s:%s",
                   extension_id.c_str(),
                   error.c_str());
    LOG(FATAL) << extension_id << " was never loaded: " << error;
  }

  active_extension_ids_.insert(extension_id);

  // This is called when starting a new extension page, so start the idle
  // handler ticking.
  RenderThread::Get()->ScheduleIdleHandler(kInitialExtensionIdleHandlerDelayMs);

  if (is_webkit_initialized_) {
    DOMActivityLogger::AttachToWorld(
        DOMActivityLogger::kMainWorldId, extension_id);

    InitOriginPermissions(extension);
  }

  UpdateActiveExtensions();
}

void Dispatcher::OnCancelSuspend(const std::string& extension_id) {
  DispatchEvent(extension_id, kOnSuspendCanceledEvent);
}

void Dispatcher::OnDeliverMessage(int target_port_id, const Message& message) {
  scoped_ptr<RequestSender::ScopedTabID> scoped_tab_id;
  std::map<int, int>::const_iterator it =
      port_to_tab_id_map_.find(target_port_id);
  if (it != port_to_tab_id_map_.end()) {
    scoped_tab_id.reset(
        new RequestSender::ScopedTabID(request_sender(), it->second));
  }

  MessagingBindings::DeliverMessage(*script_context_set_, target_port_id,
                                    message,
                                    NULL);  // All render frames.
}

void Dispatcher::OnDispatchOnConnect(
    int target_port_id,
    const std::string& channel_name,
    const ExtensionMsg_TabConnectionInfo& source,
    const ExtensionMsg_ExternalConnectionInfo& info,
    const std::string& tls_channel_id) {
  DCHECK(!ContainsKey(port_to_tab_id_map_, target_port_id));
  DCHECK_EQ(1, target_port_id % 2);  // target renderer ports have odd IDs.
  int sender_tab_id = -1;
  source.tab.GetInteger("id", &sender_tab_id);
  port_to_tab_id_map_[target_port_id] = sender_tab_id;

  MessagingBindings::DispatchOnConnect(*script_context_set_, target_port_id,
                                       channel_name, source, info,
                                       tls_channel_id,
                                       NULL);  // All render frames.
}

void Dispatcher::OnDispatchOnDisconnect(int port_id,
                                        const std::string& error_message) {
  MessagingBindings::DispatchOnDisconnect(*script_context_set_, port_id,
                                          error_message,
                                          NULL);  // All render frames.
}

void Dispatcher::OnLoaded(
    const std::vector<ExtensionMsg_Loaded_Params>& loaded_extensions) {
  for (const auto& param : loaded_extensions) {
    std::string error;
    scoped_refptr<const Extension> extension = param.ConvertToExtension(&error);
    if (!extension.get()) {
      NOTREACHED() << error;
      // Note: in tests |param.id| has been observed to be empty (see comment
      // just below) so this isn't all that reliable.
      extension_load_errors_[param.id] = error;
      continue;
    }

    RendererExtensionRegistry* extension_registry =
        RendererExtensionRegistry::Get();
    // TODO(kalman): This test is deliberately not a CHECK (though I wish it
    // could be) and uses extension->id() not params.id:
    // 1. For some reason params.id can be empty. I've only seen it with
    //    the webstore extension, in tests, and I've spent some time trying to
    //    figure out why - but cost/benefit won.
    // 2. The browser only sends this IPC to RenderProcessHosts once, but the
    //    Dispatcher is attached to a RenderThread. Presumably there is a
    //    mismatch there. In theory one would think it's possible for the
    //    browser to figure this out itself - but again, cost/benefit.
    if (!extension_registry->Contains(extension->id()))
      extension_registry->Insert(extension);

    if (extension->GetType() == Manifest::TYPE_NWJS_APP) {
      std::string user_agent;
      if (extension->manifest()->GetString("user-agent", &user_agent)) {
        std::string name, version;
        extension->manifest()->GetString("name", &name);
        extension->manifest()->GetString("version", &version);
        nw::SetUserAgentOverride(user_agent, name, version);

        int dom_storage_quota_mb;
        if (extension->manifest()->GetInteger("dom_storage_quota", &dom_storage_quota_mb)) {
          content::DOMStorageMap::SetQuotaOverride(dom_storage_quota_mb * 1024 * 1024);
        }
      }
      VLOG(1) << "NW: change working dir: " << extension->path().AsUTF8Unsafe();
      base::SetCurrentDirectory(extension->path());
    }
  }

  // Update the available bindings for all contexts. These may have changed if
  // an externally_connectable extension was loaded that can connect to an
  // open webpage.
  UpdateBindings("");
}

void Dispatcher::OnMessageInvoke(const std::string& extension_id,
                                 const std::string& module_name,
                                 const std::string& function_name,
                                 const base::ListValue& args,
                                 bool user_gesture) {
  InvokeModuleSystemMethod(
      NULL, extension_id, module_name, function_name, args, user_gesture);
}

void Dispatcher::OnSetChannel(int channel) {
  delegate_->SetChannel(channel);
}

void Dispatcher::OnSetScriptingWhitelist(
    const ExtensionsClient::ScriptingWhitelist& extension_ids) {
  ExtensionsClient::Get()->SetScriptingWhitelist(extension_ids);
}

void Dispatcher::OnSetSystemFont(const std::string& font_family,
                                 const std::string& font_size) {
  system_font_family_ = font_family;
  system_font_size_ = font_size;
}

void Dispatcher::OnSetWebViewPartitionID(const std::string& partition_id) {
  // |webview_partition_id_| cannot be changed once set.
  CHECK(webview_partition_id_.empty() || webview_partition_id_ == partition_id);
  webview_partition_id_ = partition_id;
}

void Dispatcher::OnShouldSuspend(const std::string& extension_id,
                                 uint64_t sequence_id) {
  RenderThread::Get()->Send(
      new ExtensionHostMsg_ShouldSuspendAck(extension_id, sequence_id));
}

void Dispatcher::OnSuspend(const std::string& extension_id) {
  // Dispatch the suspend event. This doesn't go through the standard event
  // dispatch machinery because it requires special handling. We need to let
  // the browser know when we are starting and stopping the event dispatch, so
  // that it still considers the extension idle despite any activity the suspend
  // event creates.
  DispatchEvent(extension_id, kOnSuspendEvent);
  RenderThread::Get()->Send(new ExtensionHostMsg_SuspendAck(extension_id));
}

void Dispatcher::OnTransferBlobs(const std::vector<std::string>& blob_uuids) {
  RenderThread::Get()->Send(new ExtensionHostMsg_TransferBlobsAck(blob_uuids));
}

void Dispatcher::OnUnloaded(const std::string& id) {
  // See comment in OnLoaded for why it would be nice, but perhaps incorrect,
  // to CHECK here rather than guarding.
  if (!RendererExtensionRegistry::Get()->Remove(id))
    return;

  active_extension_ids_.erase(id);

  script_injection_manager_->OnExtensionUnloaded(id);

  // If the extension is later reloaded with a different set of permissions,
  // we'd like it to get a new isolated world ID, so that it can pick up the
  // changed origin whitelist.
  ScriptInjection::RemoveIsolatedWorld(id);

  // Invalidate all of the contexts that were removed.
  // TODO(kalman): add an invalidation observer interface to ScriptContext.
  std::set<ScriptContext*> removed_contexts =
      script_context_set_->OnExtensionUnloaded(id);
  for (ScriptContext* context : removed_contexts) {
    request_sender_->InvalidateSource(context);
  }

  // Update the available bindings for the remaining contexts. These may have
  // changed if an externally_connectable extension is unloaded and a webpage
  // is no longer accessible.
  UpdateBindings("");

  // Invalidates the messages map for the extension in case the extension is
  // reloaded with a new messages map.
  EraseL10nMessagesMap(id);

  // We don't do anything with existing platform-app stylesheets. They will
  // stay resident, but the URL pattern corresponding to the unloaded
  // extension's URL just won't match anything anymore.
}

void Dispatcher::OnUpdatePermissions(
    const ExtensionMsg_UpdatePermissions_Params& params) {
  const Extension* extension =
      RendererExtensionRegistry::Get()->GetByID(params.extension_id);
  if (!extension)
    return;

  scoped_ptr<const PermissionSet> active =
      params.active_permissions.ToPermissionSet();
  scoped_ptr<const PermissionSet> withheld =
      params.withheld_permissions.ToPermissionSet();

  if (is_webkit_initialized_) {
    UpdateOriginPermissions(
        extension->url(),
        extension->permissions_data()->GetEffectiveHostPermissions(),
        active->effective_hosts());
  }

  extension->permissions_data()->SetPermissions(std::move(active),
                                                std::move(withheld));
  UpdateBindings(extension->id());
}

void Dispatcher::OnUpdateTabSpecificPermissions(const GURL& visible_url,
                                                const std::string& extension_id,
                                                const URLPatternSet& new_hosts,
                                                bool update_origin_whitelist,
                                                int tab_id) {
  const Extension* extension =
      RendererExtensionRegistry::Get()->GetByID(extension_id);
  if (!extension)
    return;

  URLPatternSet old_effective =
      extension->permissions_data()->GetEffectiveHostPermissions();
  extension->permissions_data()->UpdateTabSpecificPermissions(
      tab_id,
      extensions::PermissionSet(extensions::APIPermissionSet(),
                                extensions::ManifestPermissionSet(), new_hosts,
                                extensions::URLPatternSet()));

  if (is_webkit_initialized_ && update_origin_whitelist) {
    UpdateOriginPermissions(
        extension->url(),
        old_effective,
        extension->permissions_data()->GetEffectiveHostPermissions());
  }
}

void Dispatcher::OnClearTabSpecificPermissions(
    const std::vector<std::string>& extension_ids,
    bool update_origin_whitelist,
    int tab_id) {
  for (const std::string& id : extension_ids) {
    const Extension* extension = RendererExtensionRegistry::Get()->GetByID(id);
    if (extension) {
      URLPatternSet old_effective =
          extension->permissions_data()->GetEffectiveHostPermissions();
      extension->permissions_data()->ClearTabSpecificPermissions(tab_id);
      if (is_webkit_initialized_ && update_origin_whitelist) {
        UpdateOriginPermissions(
            extension->url(),
            old_effective,
            extension->permissions_data()->GetEffectiveHostPermissions());
      }
    }
  }
}

void Dispatcher::OnUsingWebRequestAPI(bool webrequest_used) {
  webrequest_used_ = webrequest_used;
}

void Dispatcher::OnUserScriptsUpdated(const std::set<HostID>& changed_hosts,
                                      const std::vector<UserScript*>& scripts) {
  UpdateActiveExtensions();
}

void Dispatcher::UpdateActiveExtensions() {
  std::set<std::string> active_extensions = active_extension_ids_;
  user_script_set_manager_->GetAllActiveExtensionIds(&active_extensions);
  delegate_->OnActiveExtensionsUpdated(active_extensions);
}

void Dispatcher::InitOriginPermissions(const Extension* extension) {
  delegate_->InitOriginPermissions(extension,
                                   IsExtensionActive(extension->id()));
  UpdateOriginPermissions(
      extension->url(),
      URLPatternSet(),  // No old permissions.
      extension->permissions_data()->GetEffectiveHostPermissions());
}

void Dispatcher::UpdateOriginPermissions(const GURL& extension_url,
                                         const URLPatternSet& old_patterns,
                                         const URLPatternSet& new_patterns) {
  static const char* kSchemes[] = {
    url::kHttpScheme,
    url::kHttpsScheme,
    url::kFileScheme,
    content::kChromeUIScheme,
    url::kFtpScheme,
#if defined(OS_CHROMEOS)
    content::kExternalFileScheme,
#endif
    extensions::kExtensionScheme,
  };
  for (size_t i = 0; i < arraysize(kSchemes); ++i) {
    const char* scheme = kSchemes[i];
    // Remove all old patterns...
    for (URLPatternSet::const_iterator pattern = old_patterns.begin();
         pattern != old_patterns.end(); ++pattern) {
      if (pattern->MatchesScheme(scheme)) {
        WebSecurityPolicy::removeOriginAccessWhitelistEntry(
            extension_url,
            WebString::fromUTF8(scheme),
            WebString::fromUTF8(pattern->host()),
            pattern->match_subdomains());
      }
    }
    // ...And add the new ones.
    for (URLPatternSet::const_iterator pattern = new_patterns.begin();
         pattern != new_patterns.end(); ++pattern) {
      if (pattern->MatchesScheme(scheme)) {
        WebSecurityPolicy::addOriginAccessWhitelistEntry(
            extension_url,
            WebString::fromUTF8(scheme),
            WebString::fromUTF8(pattern->host()),
            pattern->match_subdomains());
      }
    }
  }
}

void Dispatcher::EnableCustomElementWhiteList() {
  blink::WebCustomElement::addEmbedderCustomElementName("appview");
  blink::WebCustomElement::addEmbedderCustomElementName("appviewbrowserplugin");
  blink::WebCustomElement::addEmbedderCustomElementName("extensionoptions");
  blink::WebCustomElement::addEmbedderCustomElementName(
      "extensionoptionsbrowserplugin");
  blink::WebCustomElement::addEmbedderCustomElementName("extensionview");
  blink::WebCustomElement::addEmbedderCustomElementName(
      "extensionviewbrowserplugin");
  blink::WebCustomElement::addEmbedderCustomElementName("webview");
  blink::WebCustomElement::addEmbedderCustomElementName("webviewbrowserplugin");
}

void Dispatcher::UpdateBindings(const std::string& extension_id) {
  script_context_set().ForEach(extension_id,
                               base::Bind(&Dispatcher::UpdateBindingsForContext,
                                          base::Unretained(this)));
}

void Dispatcher::UpdateBindingsForContext(ScriptContext* context) {
  v8::HandleScope handle_scope(context->isolate());
  v8::Context::Scope context_scope(context->v8_context());

  bool nodejs_enabled = false;
  if (context->extension()) {
    nodejs_enabled = context->extension()->is_nwjs_app();
    context->extension()->manifest()->GetBoolean(manifest_keys::kNWJSEnableNode, &nodejs_enabled);
  }

  // TODO(kalman): Make the bindings registration have zero overhead then run
  // the same code regardless of context type.
  switch (context->context_type()) {
    case Feature::UNSPECIFIED_CONTEXT:
    case Feature::WEB_PAGE_CONTEXT:
    case Feature::BLESSED_WEB_PAGE_CONTEXT:
      // Hard-code registration of any APIs that are exposed to webpage-like
      // contexts, because it's too expensive to run the full bindings code.
      // All of the same permission checks will still apply.
      if (context->GetAvailability("app").is_available())
        RegisterBinding("app", context);
      if (!context->GetAvailability("app.window").is_available()) {
        RegisterBinding("app.window", context, true);
        RegisterBinding("nw.Window", context, true);
        RegisterBinding("runtime", context, true);
      }
      if (context->GetAvailability("webstore").is_available())
        RegisterBinding("webstore", context);
      if (context->GetAvailability("dashboardPrivate").is_available())
        RegisterBinding("dashboardPrivate", context);
      if (IsRuntimeAvailableToContext(context))
        RegisterBinding("runtime", context);
      UpdateContentCapabilities(context);
      break;

    case Feature::BLESSED_EXTENSION_CONTEXT:
    case Feature::UNBLESSED_EXTENSION_CONTEXT:
    case Feature::CONTENT_SCRIPT_CONTEXT:
    case Feature::WEBUI_CONTEXT: {
      // Extension context; iterate through all the APIs and bind the available
      // ones.
      const FeatureProvider* api_feature_provider =
          FeatureProvider::GetAPIFeatures();
      const std::vector<std::string>& apis =
          api_feature_provider->GetAllFeatureNames();
      for (const std::string& api_name : apis) {
        Feature* feature = api_feature_provider->GetFeature(api_name);
        if (api_name.substr(0, 3) == "nw." && !nodejs_enabled)
          continue;

        DCHECK(feature);

        // Internal APIs are included via require(api_name) from internal code
        // rather than chrome[api_name].
        if (feature->IsInternal())
          continue;

        // If this API has a parent feature (and isn't marked 'noparent'),
        // then this must be a function or event, so we should not register.
        if (api_feature_provider->GetParent(feature) != NULL)
          continue;

        // Skip chrome.test if this isn't a test.
        if (api_name == "test" &&
            !base::CommandLine::ForCurrentProcess()->HasSwitch(
                ::switches::kTestType)) {
          continue;
        }

        if (context->IsAnyFeatureAvailableToContext(*feature))
          RegisterBinding(api_name, context);
      }
      break;
    }
    case Feature::SERVICE_WORKER_CONTEXT:
      // Handled in DidInitializeServiceWorkerContextOnWorkerThread().
      NOTREACHED();
      break;
  }
}

void Dispatcher::RegisterBinding(const std::string& api_name,
                                 ScriptContext* context,
                                 bool hidden) {
  std::string bind_name;
  v8::Local<v8::Object> bind_object =
    GetOrCreateBindObjectIfAvailable(api_name, &bind_name, context, hidden);

  // Empty if the bind object failed to be created, probably because the
  // extension overrode chrome with a non-object, e.g. window.chrome = true.
  if (bind_object.IsEmpty())
    return;

  v8::Local<v8::String> v8_bind_name =
      v8::String::NewFromUtf8(context->isolate(), bind_name.c_str());
  if (bind_object->HasRealNamedProperty(v8_bind_name)) {
    // The bind object may already have the property if the API has been
    // registered before (or if the extension has put something there already,
    // but, whatevs).
    //
    // In the former case, we need to re-register the bindings for the APIs
    // which the extension now has permissions for (if any), but not touch any
    // others so that we don't destroy state such as event listeners.
    //
    // TODO(kalman): Only register available APIs to make this all moot.
    if (bind_object->HasRealNamedCallbackProperty(v8_bind_name))
      return;  // lazy binding still there, nothing to do
    if (bind_object->Get(v8_bind_name)->IsObject())
      return;  // binding has already been fully installed
  }

  ModuleSystem* module_system = context->module_system();
  if (!source_map_.Contains(api_name)) {
    module_system->RegisterNativeHandler(
        api_name,
        scoped_ptr<NativeHandler>(new BindingGeneratingNativeHandler(
            context, api_name, "binding")));
    module_system->SetNativeLazyField(
        bind_object, bind_name, api_name, "binding");
  } else {
    module_system->SetLazyField(bind_object, bind_name, api_name, "binding");
  }
}

// NOTE: please use the naming convention "foo_natives" for these.
void Dispatcher::RegisterNativeHandlers(ModuleSystem* module_system,
                                        ScriptContext* context) {
  RegisterNativeHandlers(module_system,
                         context,
                         this,
                         request_sender_.get(),
                         v8_schema_registry_.get());
  const Extension* extension = context->extension();
  int manifest_version = extension ? extension->manifest_version() : 1;
  bool is_component_extension =
      extension && Manifest::IsComponentLocation(extension->location());
  bool send_request_disabled =
      (extension && Manifest::IsUnpackedLocation(extension->location()) &&
       BackgroundInfo::HasLazyBackgroundPage(extension));
  module_system->RegisterNativeHandler(
      "process",
      scoped_ptr<NativeHandler>(new ProcessInfoNativeHandler(
          context,
          context->GetExtensionID(),
          context->GetContextTypeDescription(),
          ExtensionsRendererClient::Get()->IsIncognitoProcess(),
          is_component_extension,
          manifest_version,
          send_request_disabled)));

  delegate_->RegisterNativeHandlers(this, module_system, context);
}

bool Dispatcher::IsRuntimeAvailableToContext(ScriptContext* context) {
  for (const auto& extension :
       *RendererExtensionRegistry::Get()->GetMainThreadExtensionSet()) {
    ExternallyConnectableInfo* info = static_cast<ExternallyConnectableInfo*>(
        extension->GetManifestData(manifest_keys::kExternallyConnectable));
    if (info && info->matches.MatchesURL(context->url()))
      return true;
  }
  return false;
}

void Dispatcher::UpdateContentCapabilities(ScriptContext* context) {
  APIPermissionSet permissions;
  for (const auto& extension :
       *RendererExtensionRegistry::Get()->GetMainThreadExtensionSet()) {
    const ContentCapabilitiesInfo& info =
        ContentCapabilitiesInfo::Get(extension.get());
    if (info.url_patterns.MatchesURL(context->url())) {
      APIPermissionSet new_permissions;
      APIPermissionSet::Union(permissions, info.permissions, &new_permissions);
      permissions = new_permissions;
    }
  }
  context->set_content_capabilities(permissions);
}

void Dispatcher::PopulateSourceMap() {
  const std::vector<std::pair<std::string, int> > resources = GetJsResources();
  for (std::vector<std::pair<std::string, int> >::const_iterator resource =
           resources.begin();
       resource != resources.end();
       ++resource) {
    source_map_.RegisterSource(resource->first, resource->second);
  }
  delegate_->PopulateSourceMap(&source_map_);
}

bool Dispatcher::IsWithinPlatformApp() {
  for (std::set<std::string>::iterator iter = active_extension_ids_.begin();
       iter != active_extension_ids_.end();
       ++iter) {
    const Extension* extension =
        RendererExtensionRegistry::Get()->GetByID(*iter);
    if (extension && extension->is_platform_app())
      return true;
  }
  return false;
}

v8::Local<v8::Object> Dispatcher::GetOrCreateObject(
    const v8::Local<v8::Object>& object,
    const std::string& field,
    v8::Isolate* isolate) {
  v8::Local<v8::String> key = v8::String::NewFromUtf8(isolate, field.c_str());
  // If the object has a callback property, it is assumed it is an unavailable
  // API, so it is safe to delete. This is checked before GetOrCreateObject is
  // called.
  if (object->HasRealNamedCallbackProperty(key)) {
    object->Delete(key);
  } else if (object->HasRealNamedProperty(key)) {
    v8::Local<v8::Value> value = object->Get(key);
    CHECK(value->IsObject());
    return v8::Local<v8::Object>::Cast(value);
  }

  v8::Local<v8::Object> new_object = v8::Object::New(isolate);
  object->Set(key, new_object);
  return new_object;
}

v8::Local<v8::Object> Dispatcher::GetOrCreateBindObjectIfAvailable(
    const std::string& api_name,
    std::string* bind_name,
    ScriptContext* context,
    bool hidden) {
  std::vector<std::string> split = base::SplitString(
      api_name, ".", base::TRIM_WHITESPACE, base::SPLIT_WANT_ALL);

  v8::Local<v8::Object> bind_object;

  // Check if this API has an ancestor. If the API's ancestor is available and
  // the API is not available, don't install the bindings for this API. If
  // the API is available and its ancestor is not, delete the ancestor and
  // install the bindings for the API. This is to prevent loading the ancestor
  // API schema if it will not be needed.
  //
  // For example:
  //  If app is available and app.window is not, just install app.
  //  If app.window is available and app is not, delete app and install
  //  app.window on a new object so app does not have to be loaded.
  const FeatureProvider* api_feature_provider =
      FeatureProvider::GetAPIFeatures();
  std::string ancestor_name;
  bool only_ancestor_available = false;

  const char* prefix = nullptr;
  int start = 0;
  if (split[0] == "nw") {
    prefix = "nw";
    start = 1;
  }
  for (size_t i = start; i < split.size() - 1; ++i) {
    ancestor_name += (i ? "." : "") + split[i];
    if (api_feature_provider->GetFeature(ancestor_name) && !hidden &&
        context->GetAvailability(ancestor_name).is_available() &&
        !context->GetAvailability(api_name).is_available()) {
      only_ancestor_available = true;
      break;
    }

    if (bind_object.IsEmpty()) {
      bind_object = AsObjectOrEmpty(GetOrCreateChrome(context, hidden, prefix));
      if (bind_object.IsEmpty())
        return v8::Local<v8::Object>();
    }
    bind_object = GetOrCreateObject(bind_object, split[i], context->isolate());
  }

  if (only_ancestor_available)
    return v8::Local<v8::Object>();

  if (bind_name)
    *bind_name = split.back();

  return bind_object.IsEmpty() ? AsObjectOrEmpty(GetOrCreateChrome(context, hidden, prefix))
                               : bind_object;
}

void Dispatcher::RequireGuestViewModules(ScriptContext* context) {
  Feature::Context context_type = context->context_type();
  ModuleSystem* module_system = context->module_system();

  // Require AppView.
  if (context->GetAvailability("appViewEmbedderInternal").is_available()) {
    module_system->Require("appView");
  }

  // Require ExtensionOptions.
  if (context->GetAvailability("extensionOptionsInternal").is_available()) {
    module_system->Require("extensionOptions");
    module_system->Require("extensionOptionsAttributes");
  }

  // Require ExtensionView.
  if (context->GetAvailability("extensionViewInternal").is_available()) {
    module_system->Require("extensionView");
    module_system->Require("extensionViewApiMethods");
    module_system->Require("extensionViewAttributes");
  }

  // Require WebView.
  if (context->GetAvailability("webViewInternal").is_available()) {
    module_system->Require("webView");
    module_system->Require("webViewApiMethods");
    module_system->Require("webViewAttributes");

    if (content::BrowserPluginGuestMode::UseCrossProcessFramesForGuests()) {
      module_system->Require("webViewIframe");
    }
  }

  // The "guestViewDeny" module must always be loaded last. It registers
  // error-providing custom elements for the GuestView types that are not
  // available, and thus all of those types must have been checked and loaded
  // (or not loaded) beforehand.
  if (context_type == Feature::BLESSED_EXTENSION_CONTEXT) {
    module_system->Require("guestViewDeny");
  }
}

}  // namespace extensions<|MERGE_RESOLUTION|>--- conflicted
+++ resolved
@@ -509,14 +509,7 @@
   const Extension* extension =
     RendererExtensionRegistry::Get()->GetExtensionOrAppByURL(effective_document_url);
 
-<<<<<<< HEAD
-  if (extension &&
-      (extension->is_extension() || extension->is_platform_app())) {
-    nw::DocumentFinishHook(frame, extension, effective_document_url);
-  }
-=======
   nw::DocumentFinishHook(frame, extension, effective_document_url);
->>>>>>> 80b6452c
 }
 
 void Dispatcher::DidCreateDocumentElement(blink::WebLocalFrame* frame) {
