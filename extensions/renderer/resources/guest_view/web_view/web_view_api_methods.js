// Copyright 2014 The Chromium Authors. All rights reserved.
// Use of this source code is governed by a BSD-style license that can be
// found in the LICENSE file.

// This module implements the public-facing API functions for the <webview> tag.

var WebViewInternal = require('webViewInternal').WebViewInternal;
var WebViewImpl = require('webView').WebViewImpl;

// An array of <webview>'s public-facing API methods. Methods without custom
// implementations will be given default implementations that call into the
// internal API method with the same name in |WebViewInternal|. For example, a
// method called 'someApiMethod' would be given the following default
// implementation:
//
// WebViewImpl.prototype.someApiMethod = function(var_args) {
//   if (!this.guest.getId()) {
//     return false;
//   }
//   var args = $Array.concat([this.guest.getId()], $Array.slice(arguments));
//   $Function.apply(WebViewInternal.someApiMethod, null, args);
//   return true;
// };
//
// These default implementations come from createDefaultApiMethod() in
// web_view.js.
var WEB_VIEW_API_METHODS = [
  // Add content scripts for the guest page.
  'addContentScripts',

  // Allow Certificate
  'allowCertificate',

  // Navigates to the previous history entry.
  'back',

  // Returns whether there is a previous history entry to navigate to.
  'canGoBack',

  // Returns whether there is a subsequent history entry to navigate to.
  'canGoForward',

  // Clears browsing data for the WebView partition.
  'clearData',

  // Retrieves information about a single cookie.
  'cookiesGet',

  // Retrieves all cookies from a single cookie store that match given webview.
  'cookiesGetAll',

  // Sets a cookie with the given cookie data; may overwrite equivalent cookies if they exist.
  'cookiesSet',

  // Deletes a cookie by name.
  'cookiesRemove',

  // Injects JavaScript code into the guest page.
  'executeScript',

  // Initiates a find-in-page request.
  'find',

  // Navigates to the subsequent history entry.
  'forward',

  // Get current history index
  'getCurrentHistoryIndex',

  // Get array with history of URLs titles and favicons
  'getPagesHistory',

  // Returns Chrome's internal process ID for the guest web page's current
  // process.
  'getProcessId',
  'getGuestId',
  // Returns the user agent string used by the webview for guest page requests.
  'getUserAgent',

  // Gets the current zoom factor.
  'getZoom',

  // Gets the current zoom mode of the webview.
  'getZoomMode',

  // Navigates to a history entry using a history index relative to the current
  // navigation.
  'go',

  // Injects CSS into the guest page.
  'insertCSS',

  // Indicates whether or not the webview's user agent string has been
  // overridden.
  'isUserAgentOverridden',

  // Loads a data URL with a specified base URL used for relative links.
  // Optionally, a virtual URL can be provided to be shown to the user instead
  // of the data URL.
  'loadDataWithBaseUrl',

  'showDevTools',
<<<<<<< HEAD

=======
>>>>>>> c6612225
  // Prints the contents of the webview.
  'print',

  // Removes content scripts for the guest page.
  'removeContentScripts',

  // Reloads the current top-level page.
  'reload',

  // Override the user agent string used by the webview for guest page requests.
  'setUserAgentOverride',

  // Changes the zoom factor of the page.
  'setZoom',

  // Changes the zoom mode of the webview.
  'setZoomMode',

  // Stops loading the current navigation if one is in progress.
  'stop',

  // Ends the current find session.
  'stopFinding',

  // Forcibly kills the guest web page's renderer process.
  'terminate'
];

// -----------------------------------------------------------------------------
// Custom API method implementations.

WebViewImpl.prototype.addContentScripts = function(rules) {
  return WebViewInternal.addContentScripts(this.viewInstanceId, rules);
};

WebViewImpl.prototype.back = function(callback) {
  return this.go(-1, callback);
};

WebViewImpl.prototype.canGoBack = function() {
  return this.entryCount > 1 && this.currentEntryIndex > 0;
};

WebViewImpl.prototype.canGoForward = function() {
  return this.currentEntryIndex >= 0 &&
      this.currentEntryIndex < (this.entryCount - 1);
};

WebViewImpl.prototype.executeScript = function(var_args) {
  return this.executeCode(WebViewInternal.executeScript,
                          $Array.slice(arguments));
};

WebViewImpl.prototype.forward = function(callback) {
  return this.go(1, callback);
};

WebViewImpl.prototype.getProcessId = function() {
  return this.processId;
};

WebViewImpl.prototype.getGuestId = function() {
  return this.guest.getId();
};

WebViewImpl.prototype.getUserAgent = function() {
  return this.userAgentOverride || navigator.userAgent;
};

WebViewImpl.prototype.getCurrentHistoryIndex = function () {
    return this.currentEntryIndex;
};

WebViewImpl.prototype.getPagesHistory = function() {
    return this.pagesHistory;
};

WebViewImpl.prototype.insertCSS = function(var_args) {
  return this.executeCode(WebViewInternal.insertCSS, $Array.slice(arguments));
};

WebViewImpl.prototype.isUserAgentOverridden = function() {
  return !!this.userAgentOverride &&
      this.userAgentOverride != navigator.userAgent;
};

WebViewImpl.prototype.loadDataWithBaseUrl = function(
    dataUrl, baseUrl, virtualUrl) {
  if (!this.guest.getId()) {
    return;
  }
  WebViewInternal.loadDataWithBaseUrl(
      this.guest.getId(), dataUrl, baseUrl, virtualUrl, function() {
        // Report any errors.
        if (chrome.runtime.lastError != undefined) {
          window.console.error(
              'Error while running webview.loadDataWithBaseUrl: ' +
                  chrome.runtime.lastError.message);
        }
      });
};

WebViewImpl.prototype.showDevTools = function(show, container) {
  if (!this.guest.getId()) {
    return;
  }
  if (container)
    WebViewInternal.showDevTools(this.guest.getId(), show, container.getProcessId(), container.getGuestId());
  else
    WebViewInternal.showDevTools(this.guest.getId(), show);
};

WebViewImpl.prototype.print = function() {
  return this.executeScript({code: 'window.print();'});
};

WebViewImpl.prototype.removeContentScripts = function(names) {
  return WebViewInternal.removeContentScripts(this.viewInstanceId, names);
};

WebViewImpl.prototype.setUserAgentOverride = function(userAgentOverride) {
  this.userAgentOverride = userAgentOverride;
  if (!this.guest.getId()) {
    // If we are not attached yet, then we will pick up the user agent on
    // attachment.
    return false;
  }
  WebViewInternal.overrideUserAgent(this.guest.getId(), userAgentOverride);
  return true;
};

WebViewImpl.prototype.setZoom = function(zoomFactor, callback) {
  if (!this.guest.getId()) {
    this.cachedZoomFactor = zoomFactor;
    return false;
  }
  this.cachedZoomFactor = 1;
  WebViewInternal.setZoom(this.guest.getId(), zoomFactor, callback);
  return true;
};

// -----------------------------------------------------------------------------

WebViewImpl.getApiMethods = function() {
  return WEB_VIEW_API_METHODS;
};<|MERGE_RESOLUTION|>--- conflicted
+++ resolved
@@ -100,10 +100,6 @@
   'loadDataWithBaseUrl',
 
   'showDevTools',
-<<<<<<< HEAD
-
-=======
->>>>>>> c6612225
   // Prints the contents of the webview.
   'print',
 
