--- conflicted
+++ resolved
@@ -377,13 +377,10 @@
   if (type == Manifest::TYPE_NWJS_APP) {
     if (!platforms_.empty() && !ContainsValue(platforms_, platform))
       return CreateAvailability(INVALID_PLATFORM, type);
-<<<<<<< HEAD
-=======
     if (!extension_types_.empty() && name_ == "devtools_page" && //NWJS#4959
         !ContainsValue(extension_types_, type_to_check)) {
       return CreateAvailability(INVALID_TYPE, type);
     }
->>>>>>> c6612225
   } else {
 
   if (!extension_types_.empty() &&
