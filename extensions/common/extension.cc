--- conflicted
+++ resolved
@@ -481,10 +481,6 @@
 
   if (manifest->HasKey(keys::kNWJSInternalFlag)) {
     std::string name;
-<<<<<<< HEAD
-    manifest->GetString(keys::kName, &name);
-    manifest->set_extension_id(crx_file::id_util::GenerateId(name));
-=======
     std::string domain;
     manifest->GetString(keys::kName, &name);
     manifest->GetString(keys::kNWJSDomain, &domain);
@@ -492,7 +488,6 @@
       manifest->set_extension_id(domain);
     else
       manifest->set_extension_id(crx_file::id_util::GenerateId(name));
->>>>>>> c6612225
     return true;
   }
 
