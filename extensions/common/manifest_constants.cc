// Copyright 2013 The Chromium Authors. All rights reserved.
// Use of this source code is governed by a BSD-style license that can be
// found in the LICENSE file.

#include "build/build_config.h"
#include "extensions/common/manifest_constants.h"

namespace extensions {

namespace manifest_keys {
const char kNWJSInternalFlag[] = "__nwjs_app";
const char kNWJSInternalManifest[] = "__nwjs_manifest";
const char kNWJSInternalMainFilename[] = "__nwjs_filename";
const char kNWJSContentVerifyFlag[] = "__nwjs_cv";
const char kNWJSMain[] = "main";
const char kNWJSMixedContext[] = "mixed_context";
const char kNWJSEnableNode[] = "nodejs";
<<<<<<< HEAD
=======
const char kNWJSDomain[] = "domain";
>>>>>>> c6612225

const char kAboutPage[] = "about_page";
const char kAllFrames[] = "all_frames";
const char kAltKey[] = "altKey";
const char kApp[] = "app";
const char kAppIconColor[] = "app.icon_color";
const char kAutomation[] = "automation";
const char kBackgroundAllowJsAccess[] = "background.allow_js_access";
const char kBackgroundPage[] = "background.page";
const char kBackgroundPageLegacy[] = "background_page";
const char kBackgroundPersistent[] = "background.persistent";
const char kBackgroundScripts[] = "background.scripts";
const char kBluetooth[] = "bluetooth";
const char kBookmarkUI[] = "bookmarks_ui";
const char kBrowserAction[] = "browser_action";
const char kChromeURLOverrides[] = "chrome_url_overrides";
const char kCommands[] = "commands";
const char kContentCapabilities[] = "content_capabilities";
const char kContentScripts[] = "content_scripts";
const char kContentSecurityPolicy[] = "content_security_policy";
const char kConvertedFromUserScript[] = "converted_from_user_script";
const char kCopresence[] = "copresence";
const char kCss[] = "css";
const char kCtrlKey[] = "ctrlKey";
const char kCurrentLocale[] = "current_locale";
const char kDefaultLocale[] = "default_locale";
const char kDescription[] = "description";
const char kDevToolsPage[] = "devtools_page";
const char kDisplayInLauncher[] = "display_in_launcher";
const char kDisplayInNewTabPage[] = "display_in_new_tab_page";
const char kEventName[] = "event_name";
const char kExcludeGlobs[] = "exclude_globs";
const char kExcludeMatches[] = "exclude_matches";
const char kExport[] = "export";
const char kExternallyConnectable[] = "externally_connectable";
const char kEventRules[] = "event_rules";
const char kFileAccessList[] = "file_access";
const char kFileFilters[] = "file_filters";
const char kFileBrowserHandlers[] = "file_browser_handlers";
const char kFileHandlers[] = "file_handlers";
const char kFileHandlerExtensions[] = "extensions";
const char kFileHandlerTypes[] = "types";
const char kGlobal[] = "global";
const char kHideBookmarkButton[] = "hide_bookmark_button";
const char kHomepageURL[] = "homepage_url";
const char kIcons[] = "icons";
const char kId[] = "id";
const char kImeOptionsPage[] = "options_page";
const char kImport[] = "import";
const char kIncognito[] = "incognito";
const char kIncludeGlobs[] = "include_globs";
const char kIndicator[] = "indicator";
const char kInputComponents[] = "input_components";
const char kInputView[] = "input_view";
const char kIsolation[] = "app.isolation";
const char kJs[] = "js";
const char kKey[] = "key";
const char kKeycode[] = "keyCode";
const char kKiosk[] = "kiosk";
const char kKioskEnabled[] = "kiosk_enabled";
const char kKioskOnly[] = "kiosk_only";
const char kKioskMode[] = "kiosk_mode";
const char kKioskRequiredPlatformVersion[] = "kiosk.required_platform_version";
const char kKioskSecondaryApps[] = "kiosk_secondary_apps";
const char kLanguage[] = "language";
const char kLaunch[] = "app.launch";
const char kLaunchContainer[] = "app.launch.container";
const char kLauncherPage[] = "launcher_page";
const char kLauncherPagePage[] = "launcher_page.page";
const char kLaunchHeight[] = "app.launch.height";
const char kLaunchLocalPath[] = "app.launch.local_path";
const char kLaunchWebURL[] = "app.launch.web_url";
const char kLaunchWidth[] = "app.launch.width";
const char kLayouts[] = "layouts";
const char kLinkedAppIcons[] = "app.linked_icons";
const char kLinkedAppIconURL[] = "url";
const char kLinkedAppIconSize[] = "size";
const char kManifestVersion[] = "manifest_version";
const char kMatchAboutBlank[] = "match_about_blank";
const char kInMainWorld[] = "in_main_world";
const char kMatches[] = "matches";
const char kMinimumChromeVersion[] = "minimum_chrome_version";
const char kMinimumVersion[] = "minimum_version";
const char kMIMETypes[] = "mime_types";
const char kMimeTypesHandler[] = "mime_types_handler";
const char kName[] = "name";
const char kNaClModules[] = "nacl_modules";
const char kNaClModulesMIMEType[] = "mime_type";
const char kNaClModulesPath[] = "path";
const char kOAuth2[] = "oauth2";
const char kOAuth2AutoApprove[] = "oauth2.auto_approve";
const char kOAuth2ClientId[] = "oauth2.client_id";
const char kOAuth2Scopes[] = "oauth2.scopes";
const char kOfflineEnabled[] = "offline_enabled";
const char kOmnibox[] = "omnibox";
const char kOmniboxKeyword[] = "omnibox.keyword";
const char kOptionalPermissions[] = "optional_permissions";
const char kOptionsPage[] = "options_page";
const char kOptionsUI[] = "options_ui";
const char kOverrideHomepage[] = "chrome_settings_overrides.homepage";
const char kOverrideSearchProvider[] =
    "chrome_settings_overrides.search_provider";
const char kOverrideStartupPage[] = "chrome_settings_overrides.startup_pages";
const char kPageAction[] = "page_action";
const char kPageActionDefaultIcon[] = "default_icon";
const char kPageActionDefaultPopup[] = "default_popup";
const char kPageActionDefaultTitle[] = "default_title";
const char kPageActionIcons[] = "icons";
const char kPageActionId[] = "id";
const char kPageActionPopup[] = "popup";
const char kPageActionPopupPath[] = "path";
const char kPermissions[] = "permissions";
const char kPlatformAppBackground[] = "app.background";
const char kPlatformAppBackgroundPage[] = "app.background.page";
const char kPlatformAppBackgroundScripts[] = "app.background.scripts";
const char kPlatformAppContentSecurityPolicy[] = "app.content_security_policy";
const char kPlugins[] = "plugins";
const char kPluginsPath[] = "path";
const char kPluginsPublic[] = "public";
const char kPublicKey[] = "key";
const char kRemoveButton[] = "remove_button";
const char kRequirements[] = "requirements";
const char kRunAt[] = "run_at";
const char kSandboxedPages[] = "sandbox.pages";
const char kSandboxedPagesCSP[] = "sandbox.content_security_policy";
const char kSettingsOverride[] = "chrome_settings_overrides";
const char kSettingsOverrideAlternateUrls[] =
    "chrome_settings_overrides.search_provider.alternate_urls";
const char kShiftKey[] = "shiftKey";
const char kShortcutKey[] = "shortcutKey";
const char kShortName[] = "short_name";
const char kSignature[] = "signature";
const char kSockets[] = "sockets";
const char kSpellcheck[] = "spellcheck";
const char kSpellcheckDictionaryFormat[] = "dictionary_format";
const char kSpellcheckDictionaryLanguage[] = "dictionary_language";
const char kSpellcheckDictionaryLocale[] = "dictionary_locale";
const char kSpellcheckDictionaryPath[] = "dictionary_path";
const char kStorageManagedSchema[] = "storage.managed_schema";
const char kSuggestedKey[] = "suggested_key";
const char kSynthesizeExtensionAction[] = "_synthesize_extension_action";
const char kSystemIndicator[] = "system_indicator";
const char kTheme[] = "theme";
const char kThemeColors[] = "colors";
const char kThemeDisplayProperties[] = "properties";
const char kThemeImages[] = "images";
const char kThemeTints[] = "tints";
const char kTtsEngine[] = "tts_engine";
const char kTtsGenderFemale[] = "female";
const char kTtsGenderMale[] = "male";
const char kTtsVoices[] = "voices";
const char kTtsVoicesEventTypeEnd[] = "end";
const char kTtsVoicesEventTypeError[] = "error";
const char kTtsVoicesEventTypeMarker[] = "marker";
const char kTtsVoicesEventTypeSentence[] = "sentence";
const char kTtsVoicesEventTypeStart[] = "start";
const char kTtsVoicesEventTypeWord[] = "word";
const char kTtsVoicesEventTypes[] = "event_types";
const char kTtsVoicesGender[] = "gender";
const char kTtsVoicesLang[] = "lang";
const char kTtsVoicesRemote[] = "remote";
const char kTtsVoicesVoiceName[] = "voice_name";
const char kType[] = "type";
const char kUIOverride[] = "chrome_ui_overrides";
const char kUpdateURL[] = "update_url";
const char kUrlHandlers[] = "url_handlers";
const char kUrlHandlerTitle[] = "title";
const char kUsbPrinters[] = "usb_printers";
const char kVersion[] = "version";
const char kVersionName[] = "version_name";
const char kWebAccessibleResources[] = "web_accessible_resources";
const char kWebURLs[] = "app.urls";
const char kWebview[] = "webview";
const char kWebviewAccessibleResources[] = "accessible_resources";
const char kWebviewName[] = "name";
const char kWebviewPartitions[] = "partitions";
const char kWhitelist[] = "whitelist";
#if defined(OS_CHROMEOS)
const char kFileSystemProviderCapabilities[] =
    "file_system_provider_capabilities";
#endif
}  // namespace manifest_keys

namespace manifest_values {

const char kApiKey[] = "api_key";
const char kBrowserActionCommandEvent[] = "_execute_browser_action";
const char kIncognitoNotAllowed[] = "not_allowed";
const char kIncognitoSplit[] = "split";
const char kIncognitoSpanning[] = "spanning";
const char kIsolatedStorage[] = "storage";
const char kKeybindingPlatformChromeOs[] = "chromeos";
const char kKeybindingPlatformDefault[] = "default";
const char kKeybindingPlatformLinux[] = "linux";
const char kKeybindingPlatformMac[] = "mac";
const char kKeybindingPlatformWin[] = "windows";
const char kKeyAlt[] = "Alt";
const char kKeyComma[] = "Comma";
const char kKeyCommand[] = "Command";
const char kKeyCtrl[] = "Ctrl";
const char kKeyDel[] = "Delete";
const char kKeyDown[] = "Down";
const char kKeyEnd[] = "End";
const char kKeyHome[] = "Home";
const char kKeyIns[] = "Insert";
const char kKeyLeft[] = "Left";
const char kKeyMacCtrl[] = "MacCtrl";
const char kKeyMediaNextTrack[] = "MediaNextTrack";
const char kKeyMediaPlayPause[] = "MediaPlayPause";
const char kKeyMediaPrevTrack[] = "MediaPrevTrack";
const char kKeyMediaStop[] = "MediaStop";
const char kKeyPgDwn[] = "PageDown";
const char kKeyPgUp[] = "PageUp";
const char kKeyPeriod[] = "Period";
const char kKeyRight[] = "Right";
const char kKeySearch[] = "Search";
const char kKeySeparator[] = "+";
const char kKeyShift[] = "Shift";
const char kKeySpace[] = "Space";
const char kKeyTab[] = "Tab";
const char kKeyUp[] = "Up";
const char kRunAtDocumentStart[] = "document_start";
const char kRunAtDocumentEnd[] = "document_end";
const char kRunAtDocumentIdle[] = "document_idle";
const char kPageActionCommandEvent[] = "_execute_page_action";
const char kPageActionTypeTab[] = "tab";
const char kPageActionTypePermanent[] = "permanent";
const char kLaunchContainerPanel[] = "panel";
const char kLaunchContainerTab[] = "tab";
const char kLaunchContainerWindow[] = "window";

}  // namespace manifest_values

// Extension-related error messages. Some of these are simple patterns, where a
// '*' is replaced at runtime with a specific value. This is used instead of
// printf because we want to unit test them and scanf is hard to make
// cross-platform.
namespace manifest_errors {

const char kActiveTabPermissionNotGranted[] =
    "The 'activeTab' permission is not in effect because this extension has "
    "not been in invoked.";
const char kAllURLOrActiveTabNeeded[] =
    "Either the '<all_urls>' or 'activeTab' permission is required.";
const char kAppsNotEnabled[] =
    "Apps are not enabled.";
const char kBackgroundPermissionNeeded[] =
    "Hosted apps that use 'background_page' must have the 'background' "
    "permission.";
const char kBackgroundPersistentInvalidForPlatformApps[] =
    "The key 'background.persistent' is not supported for packaged apps.";
const char kBackgroundRequiredForPlatformApps[] =
    "Packaged apps must have a background page or background scripts.";
const char kCannotAccessAboutUrl[] =
    "Cannot access \"*\" at origin \"*\". Extension must have permission to "
    "access the frame's origin, and matchAboutBlank must be true.";
const char kCannotAccessChromeUrl[] = "Cannot access a chrome:// URL";
const char kCannotAccessExtensionUrl[] =
    "Cannot access a chrome-extension:// URL of different extension";
// This deliberately does not contain a URL. Otherwise an extension can parse
// error messages and determine the URLs of open tabs without having appropriate
// permissions to see these URLs.
const char kCannotAccessPage[] =
    "Cannot access contents of the page. "
    "Extension manifest must request permission to access the respective host.";
// Use this error message with caution and only if the extension triggering it
// has tabs permission. Otherwise, URLs may be leaked to extensions.
const char kCannotAccessPageWithUrl[] =
    "Cannot access contents of url \"*\". "
    "Extension manifest must request permission to access this host.";
const char kCannotChangeExtensionID[] =
    "Installed extensions cannot change their IDs.";
const char kCannotClaimAllHostsInExtent[] =
    "Cannot claim all hosts ('*') in an extent.";
const char kCannotClaimAllURLsInExtent[] =
    "Cannot claim all URLs in an extent.";
const char kCannotScriptGallery[] =
    "The extensions gallery cannot be scripted.";
const char kCannotScriptSigninPage[] =
    "The sign-in page cannot be scripted.";
const char kChromeVersionTooLow[] =
    "This extension requires * version * or greater.";
const char kDisabledByPolicy[] =
    "This extension has been disabled by your administrator.";
const char kExpectString[] = "Expect string value.";
const char kInvalidAboutPage[] = "Invalid value for 'about_page'.";
const char kInvalidAboutPageExpectRelativePath[] =
    "Invalid value for 'about_page'. Value must be a relative path.";
const char kInvalidAllFrames[] =
    "Invalid value for 'content_scripts[*].all_frames'.";
const char kInvalidAppIconColor[] = "Invalid value for app.icon_color.";
const char kInvalidBackground[] =
    "Invalid value for 'background_page'.";
const char kInvalidBackgroundAllowJsAccess[] =
    "Invalid value for 'background.allow_js_access'.";
const char kInvalidBackgroundCombination[] =
    "The background.page and background.scripts properties cannot be used at "
    "the same time.";
const char kInvalidBackgroundScript[] =
    "Invalid value for 'background.scripts[*]'.";
const char kInvalidBackgroundScripts[] =
    "Invalid value for 'background.scripts'.";
const char kInvalidBackgroundInHostedApp[] =
    "Invalid value for 'background_page'. Hosted apps must specify an "
    "absolute HTTPS URL for the background page.";
const char kInvalidBackgroundPersistent[] =
    "Invalid value for 'background.persistent'.";
const char kInvalidBackgroundPersistentInPlatformApp[] =
    "Invalid value for 'app.background.persistent'. Packaged apps do not "
    "support persistent background pages and must use event pages.";
const char kInvalidBackgroundPersistentNoPage[] =
    "Must specify one of background.page or background.scripts to use"
    " background.persistent.";
const char kInvalidBrowserAction[] =
    "Invalid value for 'browser_action'.";
const char kInvalidChromeURLOverrides[] =
    "Invalid value for 'chrome_url_overrides'.";
const char kInvalidCommandsKey[] =
    "Invalid value for 'commands'.";
const char kInvalidContentCapabilities[] =
    "Invalid value for 'content_capabilities'.";
const char kInvalidContentCapabilitiesMatch[] =
    "Invalid content_capabilities URL pattern: *";
const char kInvalidContentCapabilitiesMatchOrigin[] =
    "Domain wildcards are not allowed for content_capabilities URL patterns.";
const char kInvalidContentCapabilitiesPermission[] =
    "Invalid content_capabilities permission: *.";
const char kInvalidContentScript[] =
    "Invalid value for 'content_scripts[*]'.";
const char kInvalidContentScriptsList[] =
    "Invalid value for 'content_scripts'.";
const char kInvalidContentSecurityPolicy[] =
    "Invalid value for 'content_security_policy'.";
const char kInvalidCopresenceConfig[] = "Invalid value for 'copresence'.";
const char kInvalidCopresenceApiKey[] =
    "copresence.api_key must not be empty.";
const char kInvalidCSPInsecureValue[] =
    "Ignored insecure CSP value \"*\" in directive '*'.";
const char kInvalidCSPMissingSecureSrc[] =
    "CSP directive '*' must be specified (either explicitly, or implicitly via"
    " 'default-src') and must whitelist only secure resources.";
const char kInvalidCss[] =
    "Invalid value for 'content_scripts[*].css[*]'.";
const char kInvalidCssList[] =
    "Required value 'content_scripts[*].css' is invalid.";
const char kInvalidDefaultLocale[] =
    "Invalid value for default locale - locale name must be a string.";
const char kInvalidDescription[] =
    "Invalid value for 'description'.";
const char kInvalidDevToolsPage[] =
    "Invalid value for 'devtools_page'.";
const char kInvalidDisplayInLauncher[] =
    "Invalid value for 'display_in_launcher'.";
const char kInvalidDisplayInNewTabPage[] =
    "Invalid value for 'display_in_new_tab_page'.";
const char kInvalidEmptyDictionary[] = "Empty dictionary for '*'.";
const char kInvalidExcludeMatch[] =
    "Invalid value for 'content_scripts[*].exclude_matches[*]': *";
const char kInvalidExcludeMatches[] =
    "Invalid value for 'content_scripts[*].exclude_matches'.";
const char kInvalidExport[] =
    "Invalid value for 'export'.";
const char kInvalidExportPermissions[] =
    "Permissions are not allowed for extensions that export resources.";
const char kInvalidExportWhitelist[] =
    "Invalid value for 'export.whitelist'.";
const char kInvalidExportWhitelistString[] =
    "Invalid value for 'export.whitelist[*]'.";
const char kInvalidFileAccessList[] =
    "Invalid value for 'file_access'.";
const char kInvalidFileAccessValue[] =
    "Invalid value for 'file_access[*]'.";
const char kInvalidFileBrowserHandler[] =
    "Invalid value for 'file_browser_handlers'.";
const char kInvalidFileBrowserHandlerMissingPermission[] =
    "Declaring file browser handlers requires the fileBrowserHandler manifest "
    "permission.";
const char kInvalidFileFiltersList[] =
    "Invalid value for 'file_filters'.";
const char kInvalidFileFilterValue[] =
    "Invalid value for 'file_filters[*]'.";
const char kInvalidFileHandlers[] =
    "Invalid value for 'file_handlers'.";
const char kInvalidFileHandlersTooManyTypesAndExtensions[] =
    "Too many MIME and extension file_handlers have been declared.";
const char kInvalidFileHandlerExtension[] =
    "Invalid value for 'file_handlers[*].extensions'.";
const char kInvalidFileHandlerExtensionElement[] =
    "Invalid value for 'file_handlers[*].extensions[*]'.";
const char kInvalidFileHandlerIncludeDirectories[] =
    "Invalid value for 'include_directories'.";
const char kInvalidFileHandlerNoTypeOrExtension[] =
    "'file_handlers[*]' must contain a non-empty 'types', 'extensions' "
    "or 'include_directories'.";
const char kInvalidFileHandlerType[] =
    "Invalid value for 'file_handlers[*].types'.";
const char kInvalidFileHandlerTypeElement[] =
    "Invalid value for 'file_handlers[*].types[*]'.";
const char kInvalidGlob[] =
    "Invalid value for 'content_scripts[*].*[*]'.";
const char kInvalidGlobList[] =
    "Invalid value for 'content_scripts[*].*'.";
const char kInvalidHomepageOverrideURL[] =
    "Invalid value for overriding homepage url: '[*]'.";
const char kInvalidHomepageURL[] =
    "Invalid value for homepage url: '[*]'.";
const char kInvalidIconKey[] = "Invalid key in icons: \"*\".";
const char kInvalidIconPath[] =
    "Invalid value for 'icons[\"*\"]'.";
const char kInvalidIcons[] =
    "Invalid value for 'icons'.";
const char kInvalidImport[] =
    "Invalid value for 'import'.";
const char kInvalidImportAndExport[] =
    "Simultaneous 'import' and 'export' are not allowed.";
const char kInvalidImportId[] =
    "Invalid value for 'import[*].id'.";
const char kInvalidImportVersion[] =
    "Invalid value for 'import[*].minimum_version'.";
const char kInvalidIncognitoBehavior[] =
    "Invalid value for 'incognito'.";
const char kInvalidInputComponents[] =
    "Invalid value for 'input_components'";
const char kInvalidInputComponentDescription[] =
    "Invalid value for 'input_components[*].description";
const char kInvalidInputComponentLayoutName[] =
    "Invalid value for 'input_components[*].layouts[*]";
const char kInvalidInputComponentName[] =
    "Invalid value for 'input_components[*].name";
const char kInvalidInputComponentShortcutKey[] =
    "Invalid value for 'input_components[*].shortcutKey";
const char kInvalidInputComponentShortcutKeycode[] =
    "Invalid value for 'input_components[*].shortcutKey.keyCode";
const char kInvalidInputComponentType[] =
    "Invalid value for 'input_components[*].type";
const char kInvalidInputView[] =
    "Invalid value for 'input_view'.";
const char kInvalidIsolation[] =
    "Invalid value for 'app.isolation'.";
const char kInvalidIsolationValue[] =
    "Invalid value for 'app.isolation[*]'.";
const char kInvalidJs[] =
    "Invalid value for 'content_scripts[*].js[*]'.";
const char kInvalidJsList[] =
    "Required value 'content_scripts[*].js' is invalid.";
const char kInvalidKey[] =
    "Value 'key' is missing or invalid.";
const char kInvalidKeyBinding[] =
     "Invalid value for 'commands[*].*': *.";
const char kInvalidKeyBindingDescription[] =
    "Invalid value for 'commands[*].description'.";
const char kInvalidKeyBindingDictionary[] =
    "Contents of 'commands[*]' invalid.";
const char kInvalidKeyBindingMediaKeyWithModifier[] =
    "Media key cannot have any modifier for 'commands[*].*': *.";
const char kInvalidKeyBindingMissingPlatform[] =
    "Could not find key specification for 'command[*].*': Either specify a key "
    "for '*', or specify a default key.";
const char kInvalidKeyBindingTooMany[] =
    "Too many shortcuts specified for 'commands': The maximum is *.";
const char kInvalidKeyBindingUnknownPlatform[] =
    "Unknown platform for 'command[*]': *. Valid values are: 'windows', 'mac'"
    " 'chromeos', 'linux' and 'default'.";
const char kInvalidKioskEnabled[] =
    "Invalid value for 'kiosk_enabled'.";
const char kInvalidKioskOnly[] =
    "Invalid value for 'kiosk_only'.";
const char kInvalidKioskOnlyButNotEnabled[] =
    "The 'kiosk_only' key is set, but 'kiosk_enabled' is not set.";
const char kInvalidKioskRequiredPlatformVersion[] =
    "Invalid value for 'kiosk.required_platform_version'";
const char kInvalidKioskSecondaryApps[] =
    "Invalid value for 'kiosk_secondary_apps'";
const char kInvalidKioskSecondaryAppsBadAppEntry[] =
    "Invalid app id item for 'kiosk_secondary_apps'";
const char kInvalidKioskSecondaryAppsBadAppId[] =
    "Invalid app id value for 'kiosk_secondary_apps'";
const char kInvalidLauncherPage[] = "Invalid value for 'launcher_page'.";
const char kInvalidLauncherPagePage[] =
    "Invalid value for 'launcher_page.page'.";
const char kInvalidLaunchContainer[] =
    "Invalid value for 'app.launch.container'.";
const char kInvalidLaunchValue[] =
    "Invalid value for '*'.";
const char kInvalidLaunchValueContainer[] =
    "Invalid container type for '*'.";
const char kInvalidLinkedAppIcon[] =
    "Invalid linked app icon. Must be a dictionary";
const char kInvalidLinkedAppIconSize[] =
    "Invalid 'size' for linked app icon. Must be an integer";
const char kInvalidLinkedAppIconURL[] =
    "Invalid 'url' for linked app icon. Must be a string that is a valid URL";
const char kInvalidLinkedAppIcons[] =
    "Invalid 'app.linked_icons'. Must be an array";
const char kInvalidManifest[] =
    "Manifest file is invalid.";
const char kInvalidManifestVersion[] =
    "Invalid value for 'manifest_version'. Must be an integer greater than "
    "zero.";
const char kInvalidManifestVersionOld[] =
    "The 'manifest_version' key must be present and set to * (without quotes). "
    "See developer.chrome.com/*/manifestVersion.html for details.";
const char kInvalidMatch[] =
    "Invalid value for 'content_scripts[*].matches[*]': *";
const char kInvalidMatchAboutBlank[] =
    "Invalid value for 'content_scripts[*].match_about_blank'.";
const char kInvalidInMainWorld[] =
    "Invalid value for 'content_scripts[*].in_main_world'.";
const char kInvalidMatchCount[] =
    "Invalid value for 'content_scripts[*].matches'. There must be at least "
    "one match specified.";
const char kInvalidMatches[] =
    "Required value 'content_scripts[*].matches' is missing or invalid.";
const char kInvalidMIMETypes[] =
    "Invalid value for 'mime_types'";
const char kInvalidMimeTypesHandler[] =
    "Invalid value for 'mime_types'.";
const char kInvalidMinimumChromeVersion[] =
    "Invalid value for 'minimum_chrome_version'.";
const char kInvalidName[] =
    "Required value 'name' is missing or invalid.";
const char kInvalidNaClModules[] =
    "Invalid value for 'nacl_modules'.";
const char kInvalidNaClModulesPath[] =
    "Invalid value for 'nacl_modules[*].path'.";
const char kInvalidNaClModulesMIMEType[] =
    "Invalid value for 'nacl_modules[*].mime_type'.";
const char kInvalidOAuth2AutoApprove[] =
    "Invalid value for 'oauth2.auto_approve'. Value must be true or false.";
const char kInvalidOAuth2ClientId[] =
    "Invalid value for 'oauth2.client_id'.";
const char kInvalidOAuth2Scopes[] =
    "Invalid value for 'oauth2.scopes'.";
const char kInvalidOfflineEnabled[] =
    "Invalid value for 'offline_enabled'.";
const char kInvalidOmniboxKeyword[] =
    "Invalid value for 'omnibox.keyword'.";
const char kInvalidOptionsPage[] = "Invalid value for '*'.";
const char kInvalidOptionsPageExpectUrlInPackage[] =
    "Invalid value for 'options_page'.  Value must be a relative path.";
const char kInvalidOptionsPageInHostedApp[] =
    "Invalid value for 'options_page'. Hosted apps must specify an "
    "absolute URL.";
const char kInvalidOptionsUIChromeStyle[] =
    "Invalid value for 'options_ui.chrome_style'.";
const char kInvalidOptionsUIOpenInTab[] =
    "Invalid value for 'options_ui.open_in_tab'.";
const char kInvalidPageAction[] =
    "Invalid value for 'page_action'.";
const char kInvalidPageActionDefaultTitle[] =
    "Invalid value for 'default_title'.";
const char kInvalidPageActionIconPath[] =
    "Invalid value for 'page_action.default_icon'.";
const char kInvalidPageActionId[] =
    "Required value 'id' is missing or invalid.";
const char kInvalidPageActionName[] =
    "Invalid value for 'page_action.name'.";
const char kInvalidPageActionOldAndNewKeys[] =
    "Key \"*\" is deprecated.  Key \"*\" has the same meaning.  You can not "
    "use both.";
const char kInvalidPageActionPopup[] =
    "Invalid type for page action popup.";
const char kInvalidPageActionPopupPath[] =
    "Invalid value for page action popup path [*].";
const char kInvalidPermissionWithDetail[] =
    "Invalid value for 'permissions[*]': *.";
const char kInvalidPermission[] =
    "Invalid value for 'permissions[*]'.";
const char kInvalidPermissions[] =
    "Invalid value for 'permissions'.";
const char kInvalidPermissionScheme[] =
    "Invalid scheme for 'permissions[*]'.";
const char kInvalidPlugins[] =
    "Invalid value for 'plugins'.";
const char kInvalidPluginsPath[] =
    "Invalid value for 'plugins[*].path'.";
const char kInvalidPluginsPublic[] =
    "Invalid value for 'plugins[*].public'.";
const char kInvalidRequirement[] =
    "Invalid value for requirement \"*\"";
const char kInvalidRequirements[] =
    "Invalid value for 'requirements'";
const char kInvalidRunAt[] =
    "Invalid value for 'content_scripts[*].run_at'.";
const char kInvalidSandboxedPagesList[] =
    "Invalid value for 'sandbox.pages'.";
const char kInvalidSandboxedPage[] =
    "Invalid value for 'sandbox.pages[*]'.";
const char kInvalidSandboxedPagesCSP[] =
    "Invalid value for 'sandbox.content_security_policy'.";
const char kInvalidSearchEngineMissingKeys[] =
    "Missing mandatory parameters for "
    "'chrome_settings_overrides.search_provider'.";
const char kInvalidSearchEngineURL[] =
    "Invalid URL [*] for 'chrome_settings_overrides.search_provider'.";
const char kInvalidShortName[] =
    "Invalid value for 'short_name'.";
const char kInvalidSignature[] =
    "Value 'signature' is missing or invalid.";
const char kInvalidSpellcheck[] =
    "Invalid value for 'spellcheck'.";
const char kInvalidSpellcheckDictionaryFormat[] =
    "Invalid value for spellcheck dictionary format.";
const char kInvalidSpellcheckDictionaryLanguage[] =
    "Invalid value for spellcheck dictionary language.";
const char kInvalidSpellcheckDictionaryLocale[] =
    "Invalid value for spellcheck dictionary locale.";
const char kInvalidSpellcheckDictionaryPath[] =
    "Invalid value for spellcheck dictionary path.";
const char kInvalidStartupOverrideURL[] =
    "Invalid value for overriding startup URL: '[*]'.";
const char kInvalidSystemIndicator[] =
    "Invalid value for 'system_indicator'.";
const char kInvalidTheme[] =
    "Invalid value for 'theme'.";
const char kInvalidThemeColors[] =
    "Invalid value for theme colors - colors must be integers";
const char kInvalidThemeImages[] =
    "Invalid value for theme images - images must be strings.";
const char kInvalidThemeImagesMissing[] =
    "An image specified in the theme is missing.";
const char kInvalidThemeTints[] =
    "Invalid value for theme images - tints must be decimal numbers.";
const char kInvalidTts[] =
    "Invalid value for 'tts_engine'.";
const char kInvalidTtsVoices[] =
    "Invalid value for 'tts_engine.voices'.";
const char kInvalidTtsVoicesEventTypes[] =
    "Invalid value for 'tts_engine.voices[*].event_types'.";
const char kInvalidTtsVoicesGender[] =
    "Invalid value for 'tts_engine.voices[*].gender'.";
const char kInvalidTtsVoicesLang[] =
    "Invalid value for 'tts_engine.voices[*].lang'.";
const char kInvalidTtsVoicesRemote[] =
    "Invalid value for 'tts_engine.voices[*].remote'.";
const char kInvalidTtsVoicesVoiceName[] =
    "Invalid value for 'tts_engine.voices[*].voice_name'.";
const char kInvalidUpdateURL[] =
    "Invalid value for update url: '[*]'.";
const char kInvalidURLHandlers[] =
    "Invalid value for 'url_handlers'.";
const char kInvalidURLHandlerPatternElement[] =
    "Invalid value for 'url_handlers[*]'.";
const char kInvalidURLHandlerTitle[] =
    "Invalid value for 'url_handlers[*].title'.";
const char kInvalidURLHandlerPattern[] =
    "Invalid value for 'url_handlers[*].matches[*]'.";
const char kInvalidURLPatternError[] =
    "Invalid url pattern '*'";
const char kInvalidVersion[] =
    "Required value 'version' is missing or invalid. It must be between 1-4 "
    "dot-separated integers each between 0 and 65536.";
const char kInvalidVersionName[] = "Invalid value for 'version_name'.";
const char kInvalidWebAccessibleResourcesList[] =
    "Invalid value for 'web_accessible_resources'.";
const char kInvalidWebAccessibleResource[] =
    "Invalid value for 'web_accessible_resources[*]'.";
const char kInvalidWebview[] =
    "Invalid value for 'webview'.";
const char kInvalidWebviewAccessibleResourcesList[] =
    "Invalid value for'webview.accessible_resources'.";
const char kInvalidWebviewAccessibleResource[] =
    "Invalid value for 'webview.accessible_resources[*]'.";
const char kInvalidWebviewPartition[] =
    "Invalid value for 'webview.partitions[*]'.";
const char kInvalidWebviewPartitionName[] =
    "Invalid value for 'webview.partitions[*].name'.";
const char kInvalidWebviewPartitionsList[] =
    "Invalid value for 'webview.partitions'.";
const char kInvalidWebURL[] =
    "Invalid value for 'app.urls[*]': *";
const char kInvalidWebURLs[] =
    "Invalid value for 'app.urls'.";
const char kInvalidZipHash[] =
    "Required key 'zip_hash' is missing or invalid.";
const char kKeyIsDeprecatedWithReplacement[] =
    "Key \"*\" is deprecated.  Key \"*\" should be used instead.";
const char kLauncherPagePageRequired[] =
    "The 'launcher_page.page' key is required.";
const char kLaunchPathAndExtentAreExclusive[] =
    "The 'app.launch.local_path' and 'app.urls' keys cannot both be set.";
const char kLaunchPathAndURLAreExclusive[] =
    "The 'app.launch.local_path' and 'app.launch.web_url' keys cannot "
    "both be set.";
const char kLaunchURLRequired[] =
    "Either 'app.launch.local_path' or 'app.launch.web_url' is required.";
const char kLocalesInvalidLocale[] =
    "Invalid locale file '*': *";
const char kLocalesMessagesFileMissing[] =
    "Messages file is missing for locale.";
const char kLocalesNoDefaultLocaleSpecified[] =
    "Localization used, but default_locale wasn't specified in the manifest.";
const char kLocalesNoDefaultMessages[] =
    "Default locale is defined but default data couldn't be loaded.";
const char kLocalesNoValidLocaleNamesListed[] =
    "No valid locale name could be found in _locales directory.";
const char kLocalesTreeMissing[] =
    "Default locale was specified, but _locales subtree is missing.";
const char kManifestParseError[] =
    "Manifest is not valid JSON.";
const char kManifestUnreadable[] =
    "Manifest file is missing or unreadable.";
const char kMissingFile[] =
    "At least one js or css file is required for 'content_scripts[*]'.";
const char kMultipleOverrides[] =
    "An extension cannot override more than one page.";
const char kNoPermissionForMIMETypes[] =
    "The extension is not allowed to use mime_types key.";
const char kNoWildCardsInPaths[] =
  "Wildcards are not allowed in extent URL pattern paths.";
const char kOneUISurfaceOnly[] =
    "Only one of 'browser_action', 'page_action', and 'app' can be specified.";
const char kPermissionMustBeOptional[] =
    "Permission '*' must be specified in the optional section of the manifest.";
const char kPermissionNotAllowed[] =
    "Access to permission '*' denied.";
const char kPermissionNotAllowedInManifest[] =
    "Permission '*' cannot be specified in the manifest.";
const char kPermissionUnknownOrMalformed[] =
    "Permission '*' is unknown or URL pattern is malformed.";
const char kReservedMessageFound[] =
    "Reserved key * found in message catalog.";
const char kUnrecognizedManifestKey[] = "Unrecognized manifest key '*'.";
const char kUnrecognizedManifestProperty[] =
    "Unrecognized property '*' of manifest key '*'.";
const char kWebRequestConflictsWithLazyBackground[] =
    "The 'webRequest' API cannot be used with event pages.";
#if defined(OS_CHROMEOS)
const char kIllegalPlugins[] =
    "Extensions cannot install plugins on Chrome OS.";
const char kInvalidFileSystemProviderMissingCapabilities[] =
    "The 'fileSystemProvider' permission requires the "
    "'file_system_provider_capabilities' section to be specified in the "
    "manifest.";
const char kInvalidFileSystemProviderMissingPermission[] =
    "The 'file_system_provider_capabilities' section requires the "
    "'fileSystemProvider' permission to be specified in the manifest.";
#endif

}  // namespace manifest_errors

}  // namespace extensions<|MERGE_RESOLUTION|>--- conflicted
+++ resolved
@@ -15,10 +15,7 @@
 const char kNWJSMain[] = "main";
 const char kNWJSMixedContext[] = "mixed_context";
 const char kNWJSEnableNode[] = "nodejs";
-<<<<<<< HEAD
-=======
 const char kNWJSDomain[] = "domain";
->>>>>>> c6612225
 
 const char kAboutPage[] = "about_page";
 const char kAllFrames[] = "all_frames";
