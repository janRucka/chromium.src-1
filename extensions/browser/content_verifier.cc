--- conflicted
+++ resolved
@@ -124,11 +124,7 @@
 void ContentVerifier::OnHashReady(const std::string& extension_id,
                                   const base::FilePath& extension_root,
                                   const base::FilePath& relative_path,
-<<<<<<< HEAD
-                                  ContentVerifyJob* verify_job) {
-=======
                                   scoped_refptr<ContentVerifyJob> verify_job) {
->>>>>>> 9ed150dc
   content::BrowserThread::GetBlockingPool()->PostTaskAndReply(
       FROM_HERE,
       base::Bind(&ContentVerifier::OpenFile, this, extension_root, relative_path, verify_job),
@@ -137,21 +133,13 @@
 
 void ContentVerifier::OpenFile(const base::FilePath& extension_root,
                                const base::FilePath& relative_path,
-<<<<<<< HEAD
-                               ContentVerifyJob* job) {
-=======
                                scoped_refptr<ContentVerifyJob> job) {
->>>>>>> 9ed150dc
   job->file_.Initialize(extension_root.Append(relative_path), base::File::FLAG_OPEN | base::File::FLAG_READ);
 }
 
 void ContentVerifier::OnFileReady(const base::FilePath& extension_root,
                                   const base::FilePath& relative_path,
-<<<<<<< HEAD
-                                  ContentVerifyJob* job) {
-=======
                                   scoped_refptr<ContentVerifyJob> job) {
->>>>>>> 9ed150dc
   if (!job->file_.IsValid())
     job->DoneReading();
 
@@ -162,11 +150,7 @@
 }
 void ContentVerifier::ReadFile(const base::FilePath& extension_root,
                                const base::FilePath& relative_path,
-<<<<<<< HEAD
-                               ContentVerifyJob* job) {
-=======
                                scoped_refptr<ContentVerifyJob> job) {
->>>>>>> 9ed150dc
   job->len_ = job->file_.ReadAtCurrentPos(job->buf_, 32768);
   if (job->len_ <= 0)
     job->file_.Close();
@@ -174,11 +158,7 @@
 
 void ContentVerifier::BytesRead(const base::FilePath& extension_root,
                                 const base::FilePath& relative_path,
-<<<<<<< HEAD
-                                ContentVerifyJob* job) {
-=======
                                 scoped_refptr<ContentVerifyJob> job) {
->>>>>>> 9ed150dc
   if (job->len_ <= 0) {
     job->DoneReading();
   } else {
@@ -193,11 +173,7 @@
 void ContentVerifier::VerifyFailed(const std::string& extension_id,
                                    const base::FilePath& relative_path,
                                    ContentVerifyJob::FailureReason reason,
-<<<<<<< HEAD
-                                   ContentVerifyJob* verify_job) {
-=======
                                    scoped_refptr<ContentVerifyJob> verify_job) {
->>>>>>> 9ed150dc
   if (!content::BrowserThread::CurrentlyOn(content::BrowserThread::UI)) {
     content::BrowserThread::PostTask(
         content::BrowserThread::UI,
