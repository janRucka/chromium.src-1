// Copyright 2014 The Chromium Authors. All rights reserved.
// Use of this source code is governed by a BSD-style license that can be
// found in the LICENSE file.

#include "extensions/browser/verified_contents.h"

#include <stddef.h>

#include "base/base64url.h"
#include "base/files/file_util.h"
#include "base/json/json_reader.h"
#include "base/strings/string_util.h"
#include "base/values.h"
#include "components/crx_file/id_util.h"
#include "crypto/signature_verifier.h"
#include "extensions/common/extension.h"

using base::DictionaryValue;
using base::ListValue;
using base::Value;

namespace {

// Note: this structure is an ASN.1 which encodes the algorithm used with its
// parameters.  The signature algorithm is "RSA256" aka "RSASSA-PKCS-v1_5 using
// SHA-256 hash algorithm". This is defined in PKCS #1 (RFC 3447).
// It is encoding: { OID sha256WithRSAEncryption      PARAMETERS NULL }
const uint8_t kSignatureAlgorithm[15] = {0x30, 0x0d, 0x06, 0x09, 0x2a,
                                         0x86, 0x48, 0x86, 0xf7, 0x0d,
                                         0x01, 0x01, 0x0b, 0x05, 0x00};

const char kBlockSizeKey[] = "block_size";
const char kContentHashesKey[] = "content_hashes";
const char kDescriptionKey[] = "description";
const char kFilesKey[] = "files";
const char kFormatKey[] = "format";
const char kHashBlockSizeKey[] = "hash_block_size";
const char kHeaderKidKey[] = "header.kid";
const char kItemIdKey[] = "item_id";
const char kItemVersionKey[] = "item_version";
const char kPathKey[] = "path";
const char kPayloadKey[] = "payload";
const char kProtectedKey[] = "protected";
const char kRootHashKey[] = "root_hash";
const char kSignatureKey[] = "signature";
const char kSignaturesKey[] = "signatures";
const char kSignedContentKey[] = "signed_content";
const char kTreeHashPerFile[] = "treehash per file";
const char kTreeHash[] = "treehash";
const char kWebstoreKId[] = "webstore";
const char kNWJSKId[] = "nwjs";

// Helper function to iterate over a list of dictionaries, returning the
// dictionary that has |key| -> |value| in it, if any, or NULL.
DictionaryValue* FindDictionaryWithValue(const ListValue* list,
                                         std::string key,
                                         std::string value) {
  for (ListValue::const_iterator i = list->begin(); i != list->end(); ++i) {
    if (!(*i)->IsType(Value::TYPE_DICTIONARY))
      continue;
    DictionaryValue* dictionary = static_cast<DictionaryValue*>(*i);
    std::string found_value;
    if (dictionary->GetString(key, &found_value) && found_value == value)
      return dictionary;
  }
  return NULL;
}

}  // namespace

namespace extensions {

VerifiedContents::VerifiedContents(const uint8_t* public_key,
                                   int public_key_size)
    : public_key_(public_key),
      public_key_size_(public_key_size),
      valid_signature_(false),  // Guilty until proven innocent.
      block_size_(0) {}

VerifiedContents::~VerifiedContents() {
}

// The format of the payload json is:
// {
//   "item_id": "<extension id>",
//   "item_version": "<extension version>",
//   "content_hashes": [
//     {
//       "block_size": 4096,
//       "hash_block_size": 4096,
//       "format": "treehash",
//       "files": [
//         {
//           "path": "foo/bar",
//           "root_hash": "<base64url encoded bytes>"
//         },
//         ...
//       ]
//     }
//   ]
// }
bool VerifiedContents::InitFrom(const base::FilePath& path,
                                bool ignore_invalid_signature) {
  std::string payload, manifest;

  std::string manifest_contents;
  base::FilePath manifest_path = path.DirName().AppendASCII("package.json");
  if (!base::ReadFileToString(manifest_path, &manifest_contents))
    return false;

  if (!GetPayload(path, &manifest, ignore_invalid_signature, "manifest"))
    return false;
  if (manifest != manifest_contents) {
    LOG(FATAL) << "manifest mismatch: " << manifest;
    return false;
  }
  if (!GetPayload(path, &payload, ignore_invalid_signature))
    return false;

  scoped_ptr<base::Value> value(base::JSONReader::Read(payload));
  if (!value.get() || !value->IsType(Value::TYPE_DICTIONARY))
    return false;
  DictionaryValue* dictionary = static_cast<DictionaryValue*>(value.get());

  std::string item_id;
  if (!dictionary->GetString(kItemIdKey, &item_id) ||
      !crx_file::id_util::IdIsValid(item_id))
    return false;
  extension_id_ = item_id;

  std::string version_string;
  if (!dictionary->GetString(kItemVersionKey, &version_string))
    return false;
  version_ = base::Version(version_string);
  if (!version_.IsValid())
    return false;

  ListValue* hashes_list = NULL;
  if (!dictionary->GetList(kContentHashesKey, &hashes_list))
    return false;

  for (size_t i = 0; i < hashes_list->GetSize(); i++) {
    DictionaryValue* hashes = NULL;
    if (!hashes_list->GetDictionary(i, &hashes))
      return false;
    std::string format;
    if (!hashes->GetString(kFormatKey, &format) || format != kTreeHash)
      continue;

    int block_size = 0;
    int hash_block_size = 0;
    if (!hashes->GetInteger(kBlockSizeKey, &block_size) ||
        !hashes->GetInteger(kHashBlockSizeKey, &hash_block_size))
      return false;
    block_size_ = block_size;

    // We don't support using a different block_size and hash_block_size at
    // the moment.
    if (block_size_ != hash_block_size)
      return false;

    ListValue* files = NULL;
    if (!hashes->GetList(kFilesKey, &files))
      return false;

    for (size_t j = 0; j < files->GetSize(); j++) {
      DictionaryValue* data = NULL;
      if (!files->GetDictionary(j, &data))
        return false;
      std::string file_path_string;
      std::string encoded_root_hash;
      std::string root_hash;
      if (!data->GetString(kPathKey, &file_path_string) ||
          !base::IsStringUTF8(file_path_string) ||
          !data->GetString(kRootHashKey, &encoded_root_hash) ||
          !base::Base64UrlDecode(encoded_root_hash,
                                 base::Base64UrlDecodePolicy::IGNORE_PADDING,
                                 &root_hash))
        return false;
      base::FilePath file_path =
          base::FilePath::FromUTF8Unsafe(file_path_string);
      RootHashes::iterator i = root_hashes_.insert(std::make_pair(
          base::ToLowerASCII(file_path.value()), std::string()));
      i->second.swap(root_hash);
    }

    break;
  }
  return true;
}

bool VerifiedContents::HasTreeHashRoot(
    const base::FilePath& relative_path) const {
  base::FilePath::StringType path = base::ToLowerASCII(
      relative_path.NormalizePathSeparatorsTo('/').value());
  return root_hashes_.find(path) != root_hashes_.end();
}

bool VerifiedContents::TreeHashRootEquals(const base::FilePath& relative_path,
                                          const std::string& expected) const {
  base::FilePath::StringType path = base::ToLowerASCII(
      relative_path.NormalizePathSeparatorsTo('/').value());
  for (RootHashes::const_iterator i = root_hashes_.find(path);
       i != root_hashes_.end();
       ++i) {
    if (expected == i->second)
      return true;
  }
  return false;
}

// We're loosely following the "JSON Web Signature" draft spec for signing
// a JSON payload:
//
//   http://tools.ietf.org/html/draft-ietf-jose-json-web-signature-26
//
// The idea is that you have some JSON that you want to sign, so you
// base64-encode that and put it as the "payload" field in a containing
// dictionary. There might be signatures of it done with multiple
// algorithms/parameters, so the payload is followed by a list of one or more
// signature sections. Each signature section specifies the
// algorithm/parameters in a JSON object which is base64url encoded into one
// string and put into a "protected" field in the signature. Then the encoded
// "payload" and "protected" strings are concatenated with a "." in between
// them and those bytes are signed and the resulting signature is base64url
// encoded and placed in the "signature" field. To allow for extensibility, we
// wrap this, so we can include additional kinds of payloads in the future. E.g.
// [
//   {
//     "description": "treehash per file",
//     "signed_content": {
//       "payload": "<base64url encoded JSON to sign>",
//       "signatures": [
//         {
//           "protected": "<base64url encoded JSON with algorithm/parameters>",
//           "header": {
//             <object with metadata about this signature, eg a key identifier>
//           }
//           "signature":
//              "<base64url encoded signature over payload || . || protected>"
//         },
//         ... <zero or more additional signatures> ...
//       ]
//     }
//   }
// ]
// There might be both a signature generated with a webstore private key and a
// signature generated with the extension's private key - for now we only
// verify the webstore one (since the id is in the payload, so we can trust
// that it is for a given extension), but in the future we may validate using
// the extension's key too (eg for non-webstore hosted extensions such as
// enterprise installs).
bool VerifiedContents::GetPayload(const base::FilePath& path,
                                  std::string* payload,
                                  bool ignore_invalid_signature,
                                  const char* manifest) {
  std::string contents;
  if (!base::ReadFileToString(path, &contents))
    return false;
  scoped_ptr<base::Value> value(base::JSONReader::Read(contents));
  if (!value.get() || !value->IsType(Value::TYPE_LIST))
    return false;
  ListValue* top_list = static_cast<ListValue*>(value.get());

  // Find the "treehash per file" signed content, e.g.
  // [
  //   {
  //     "description": "treehash per file",
  //     "signed_content": {
  //       "signatures": [ ... ],
  //       "payload": "..."
  //     }
  //   }
  // ]
  DictionaryValue* dictionary =
      FindDictionaryWithValue(top_list, kDescriptionKey, kTreeHashPerFile);
  DictionaryValue* signed_content = NULL;
  if (!dictionary ||
      !dictionary->GetDictionaryWithoutPathExpansion(kSignedContentKey,
                                                     &signed_content)) {
    return false;
  }

  ListValue* signatures = NULL;
  if (!signed_content->GetList(kSignaturesKey, &signatures))
    return false;

  DictionaryValue* signature_dict =
      FindDictionaryWithValue(signatures, kHeaderKidKey, kWebstoreKId);
  if (!signature_dict)
<<<<<<< HEAD
    signature_dict = FindDictionaryWithValue(signatures, kHeaderKidKey, kNWJSKId);
=======
    signature_dict = FindDictionaryWithValue(signatures, kHeaderKidKey, manifest ? "manifest" : kNWJSKId);
>>>>>>> c6612225

  if (!signature_dict)
    return false;

  std::string protected_value;
  std::string encoded_signature;
  std::string decoded_signature;
  if (!signature_dict->GetString(kProtectedKey, &protected_value) ||
      !signature_dict->GetString(kSignatureKey, &encoded_signature) ||
      !base::Base64UrlDecode(encoded_signature,
                             base::Base64UrlDecodePolicy::IGNORE_PADDING,
                             &decoded_signature))
    return false;

  std::string encoded_payload;

  if (!signed_content->GetString(manifest ? "manifest" : kPayloadKey, &encoded_payload))
    return false;

  valid_signature_ =
      VerifySignature(protected_value, encoded_payload, decoded_signature);
  if (!valid_signature_ && !ignore_invalid_signature)
    return false;

  if (!base::Base64UrlDecode(encoded_payload,
                             base::Base64UrlDecodePolicy::IGNORE_PADDING,
                             payload))
    return false;

  return true;
}

bool VerifiedContents::VerifySignature(const std::string& protected_value,
                                       const std::string& payload,
                                       const std::string& signature_bytes) {
  crypto::SignatureVerifier signature_verifier;
  if (!signature_verifier.VerifyInit(
          kSignatureAlgorithm, sizeof(kSignatureAlgorithm),
          reinterpret_cast<const uint8_t*>(signature_bytes.data()),
          signature_bytes.size(), public_key_, public_key_size_)) {
    VLOG(1) << "Could not verify signature - VerifyInit failure";
    return false;
  }

  signature_verifier.VerifyUpdate(
      reinterpret_cast<const uint8_t*>(protected_value.data()),
      protected_value.size());

  std::string dot(".");
  signature_verifier.VerifyUpdate(reinterpret_cast<const uint8_t*>(dot.data()),
                                  dot.size());

  signature_verifier.VerifyUpdate(
      reinterpret_cast<const uint8_t*>(payload.data()), payload.size());

  if (!signature_verifier.VerifyFinal()) {
    VLOG(1) << "Could not verify signature - VerifyFinal failure";
    return false;
  }
  return true;
}

}  // namespace extensions<|MERGE_RESOLUTION|>--- conflicted
+++ resolved
@@ -288,11 +288,7 @@
   DictionaryValue* signature_dict =
       FindDictionaryWithValue(signatures, kHeaderKidKey, kWebstoreKId);
   if (!signature_dict)
-<<<<<<< HEAD
-    signature_dict = FindDictionaryWithValue(signatures, kHeaderKidKey, kNWJSKId);
-=======
     signature_dict = FindDictionaryWithValue(signatures, kHeaderKidKey, manifest ? "manifest" : kNWJSKId);
->>>>>>> c6612225
 
   if (!signature_dict)
     return false;
