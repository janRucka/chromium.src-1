// Copyright 2014 The Chromium Authors. All rights reserved.
// Use of this source code is governed by a BSD-style license that can be
// found in the LICENSE file.

#ifndef EXTENSIONS_BROWSER_CONTENT_VERIFIER_H_
#define EXTENSIONS_BROWSER_CONTENT_VERIFIER_H_

#include <set>
#include <string>

#include "base/macros.h"
#include "base/memory/ref_counted.h"
#include "base/memory/scoped_ptr.h"
#include "base/scoped_observer.h"
#include "base/version.h"
#include "extensions/browser/content_verifier_delegate.h"
#include "extensions/browser/content_verify_job.h"
#include "extensions/browser/extension_registry_observer.h"

namespace base {
class FilePath;
}

namespace content {
class BrowserContext;
}

namespace extensions {

class Extension;
class ContentHashFetcher;
class ContentVerifierIOData;

// Used for managing overall content verification - both fetching content
// hashes as needed, and supplying job objects to verify file contents as they
// are read.
class ContentVerifier : public base::RefCountedThreadSafe<ContentVerifier>,
                        public ExtensionRegistryObserver {
 public:
  class TestObserver {
   public:
    virtual void OnFetchComplete(const std::string& extension_id,
                                 bool success) = 0;
  };
  static void SetObserverForTests(TestObserver* observer);

  // Takes ownership of |delegate|.
  ContentVerifier(content::BrowserContext* context,
                  ContentVerifierDelegate* delegate);
  void Start();
  void Shutdown();

  // Call this before reading a file within an extension. The caller owns the
  // returned job.
  ContentVerifyJob* CreateJobFor(const std::string& extension_id,
                                 const base::FilePath& extension_root,
                                 const base::FilePath& relative_path);

  // Called (typically by a verification job) to indicate that verification
  // failed while reading some file in |extension_id|.
  void VerifyFailed(const std::string& extension_id,
                    const base::FilePath& relative_path,
                    ContentVerifyJob::FailureReason reason,
                    ContentVerifyJob* verify_job);
  void OnHashReady(const std::string& extension_id,
                   const base::FilePath& extension_root,
                   const base::FilePath& relative_path,
                   ContentVerifyJob* verify_job);
<<<<<<< HEAD
=======
  void BytesRead(const base::FilePath& extension_root,
                 const base::FilePath& relative_path,
                 ContentVerifyJob* job);
  void ReadFile(const base::FilePath& extension_root,
                const base::FilePath& relative_path,
                ContentVerifyJob* job);
  void OpenFile(const base::FilePath& extension_root,
                const base::FilePath& relative_path,
                ContentVerifyJob* job);
  void OnFileReady(const base::FilePath& extension_root,
                   const base::FilePath& relative_path,
                   ContentVerifyJob* job);
>>>>>>> c6612225

  // ExtensionRegistryObserver interface
  void OnExtensionLoaded(content::BrowserContext* browser_context,
                         const Extension* extension) override;
  void OnExtensionUnloaded(content::BrowserContext* browser_context,
                           const Extension* extension,
                           UnloadedExtensionInfo::Reason reason) override;

 private:
  DISALLOW_COPY_AND_ASSIGN(ContentVerifier);

  friend class base::RefCountedThreadSafe<ContentVerifier>;
  ~ContentVerifier() override;

  void OnFetchComplete(const std::string& extension_id,
                       bool success,
                       bool was_force_check,
                       const std::set<base::FilePath>& hash_mismatch_paths);

  void OnFetchCompleteHelper(const std::string& extension_id,
                             bool shouldVerifyAnyPathsResult);

  // Returns true if any of the paths in |relative_paths| *should* have their
  // contents verified. (Some files get transcoded during the install process,
  // so we don't want to verify their contents because they are expected not
  // to match).
  bool ShouldVerifyAnyPaths(const std::string& extension_id,
                            const base::FilePath& extension_root,
                            const std::set<base::FilePath>& relative_paths);

  // Set to true once we've begun shutting down.
  bool shutdown_;

  content::BrowserContext* context_;

  scoped_ptr<ContentVerifierDelegate> delegate_;

  // For fetching content hash signatures.
  scoped_ptr<ContentHashFetcher> fetcher_;

  // For observing the ExtensionRegistry.
  ScopedObserver<ExtensionRegistry, ExtensionRegistryObserver> observer_;

  // Data that should only be used on the IO thread.
  scoped_refptr<ContentVerifierIOData> io_data_;

};

}  // namespace extensions

#endif  // EXTENSIONS_BROWSER_CONTENT_VERIFIER_H_<|MERGE_RESOLUTION|>--- conflicted
+++ resolved
@@ -66,8 +66,6 @@
                    const base::FilePath& extension_root,
                    const base::FilePath& relative_path,
                    ContentVerifyJob* verify_job);
-<<<<<<< HEAD
-=======
   void BytesRead(const base::FilePath& extension_root,
                  const base::FilePath& relative_path,
                  ContentVerifyJob* job);
@@ -80,7 +78,6 @@
   void OnFileReady(const base::FilePath& extension_root,
                    const base::FilePath& relative_path,
                    ContentVerifyJob* job);
->>>>>>> c6612225
 
   // ExtensionRegistryObserver interface
   void OnExtensionLoaded(content::BrowserContext* browser_context,
