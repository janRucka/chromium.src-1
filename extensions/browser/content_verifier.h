// Copyright 2014 The Chromium Authors. All rights reserved.
// Use of this source code is governed by a BSD-style license that can be
// found in the LICENSE file.

#ifndef EXTENSIONS_BROWSER_CONTENT_VERIFIER_H_
#define EXTENSIONS_BROWSER_CONTENT_VERIFIER_H_

#include <memory>
#include <set>
#include <string>

#include "base/macros.h"
#include "base/memory/ref_counted.h"
#include "base/scoped_observer.h"
#include "base/version.h"
#include "extensions/browser/content_verifier_delegate.h"
#include "extensions/browser/content_verify_job.h"
#include "extensions/browser/extension_registry_observer.h"

namespace base {
class FilePath;
}

namespace content {
class BrowserContext;
}

namespace extensions {

class Extension;
class ContentHashFetcher;
class ContentVerifierIOData;

// Used for managing overall content verification - both fetching content
// hashes as needed, and supplying job objects to verify file contents as they
// are read.
class ContentVerifier : public base::RefCountedThreadSafe<ContentVerifier>,
                        public ExtensionRegistryObserver {
 public:
  class TestObserver {
   public:
    virtual void OnFetchComplete(const std::string& extension_id,
                                 bool success) = 0;
  };
  static void SetObserverForTests(TestObserver* observer);

  // Takes ownership of |delegate|.
  ContentVerifier(content::BrowserContext* context,
                  ContentVerifierDelegate* delegate);
  void Start();
  void Shutdown();

  // Call this before reading a file within an extension. The caller owns the
  // returned job.
  ContentVerifyJob* CreateJobFor(const std::string& extension_id,
                                 const base::FilePath& extension_root,
                                 const base::FilePath& relative_path);

  // Called (typically by a verification job) to indicate that verification
  // failed while reading some file in |extension_id|.
  void VerifyFailed(const std::string& extension_id,
                    const base::FilePath& relative_path,
                    ContentVerifyJob::FailureReason reason,
<<<<<<< HEAD
                    ContentVerifyJob* verify_job);
  void OnHashReady(const std::string& extension_id,
                   const base::FilePath& extension_root,
                   const base::FilePath& relative_path,
                   ContentVerifyJob* verify_job);
  void BytesRead(const base::FilePath& extension_root,
                 const base::FilePath& relative_path,
                 ContentVerifyJob* job);
  void ReadFile(const base::FilePath& extension_root,
                const base::FilePath& relative_path,
                ContentVerifyJob* job);
  void OpenFile(const base::FilePath& extension_root,
                const base::FilePath& relative_path,
                ContentVerifyJob* job);
  void OnFileReady(const base::FilePath& extension_root,
                   const base::FilePath& relative_path,
                   ContentVerifyJob* job);
=======
                    scoped_refptr<ContentVerifyJob> verify_job);
  void OnHashReady(const std::string& extension_id,
                   const base::FilePath& extension_root,
                   const base::FilePath& relative_path,
                   scoped_refptr<ContentVerifyJob> verify_job);
  void BytesRead(const base::FilePath& extension_root,
                 const base::FilePath& relative_path,
                 scoped_refptr<ContentVerifyJob> job);
  void ReadFile(const base::FilePath& extension_root,
                const base::FilePath& relative_path,
                scoped_refptr<ContentVerifyJob> job);
  void OpenFile(const base::FilePath& extension_root,
                const base::FilePath& relative_path,
                scoped_refptr<ContentVerifyJob> job);
  void OnFileReady(const base::FilePath& extension_root,
                   const base::FilePath& relative_path,
                   scoped_refptr<ContentVerifyJob> job);
>>>>>>> 9ed150dc

  // ExtensionRegistryObserver interface
  void OnExtensionLoaded(content::BrowserContext* browser_context,
                         const Extension* extension) override;
  void OnExtensionUnloaded(content::BrowserContext* browser_context,
                           const Extension* extension,
                           UnloadedExtensionInfo::Reason reason) override;

 private:
  DISALLOW_COPY_AND_ASSIGN(ContentVerifier);

  friend class base::RefCountedThreadSafe<ContentVerifier>;
  ~ContentVerifier() override;

  void OnFetchComplete(const std::string& extension_id,
                       bool success,
                       bool was_force_check,
                       const std::set<base::FilePath>& hash_mismatch_paths);

  void OnFetchCompleteHelper(const std::string& extension_id,
                             bool shouldVerifyAnyPathsResult);

  // Returns true if any of the paths in |relative_paths| *should* have their
  // contents verified. (Some files get transcoded during the install process,
  // so we don't want to verify their contents because they are expected not
  // to match).
  bool ShouldVerifyAnyPaths(const std::string& extension_id,
                            const base::FilePath& extension_root,
                            const std::set<base::FilePath>& relative_paths);

  // Set to true once we've begun shutting down.
  bool shutdown_;

  content::BrowserContext* context_;

  std::unique_ptr<ContentVerifierDelegate> delegate_;

  // For fetching content hash signatures.
  std::unique_ptr<ContentHashFetcher> fetcher_;

  // For observing the ExtensionRegistry.
  ScopedObserver<ExtensionRegistry, ExtensionRegistryObserver> observer_;

  // Data that should only be used on the IO thread.
  scoped_refptr<ContentVerifierIOData> io_data_;

};

}  // namespace extensions

#endif  // EXTENSIONS_BROWSER_CONTENT_VERIFIER_H_<|MERGE_RESOLUTION|>--- conflicted
+++ resolved
@@ -61,25 +61,6 @@
   void VerifyFailed(const std::string& extension_id,
                     const base::FilePath& relative_path,
                     ContentVerifyJob::FailureReason reason,
-<<<<<<< HEAD
-                    ContentVerifyJob* verify_job);
-  void OnHashReady(const std::string& extension_id,
-                   const base::FilePath& extension_root,
-                   const base::FilePath& relative_path,
-                   ContentVerifyJob* verify_job);
-  void BytesRead(const base::FilePath& extension_root,
-                 const base::FilePath& relative_path,
-                 ContentVerifyJob* job);
-  void ReadFile(const base::FilePath& extension_root,
-                const base::FilePath& relative_path,
-                ContentVerifyJob* job);
-  void OpenFile(const base::FilePath& extension_root,
-                const base::FilePath& relative_path,
-                ContentVerifyJob* job);
-  void OnFileReady(const base::FilePath& extension_root,
-                   const base::FilePath& relative_path,
-                   ContentVerifyJob* job);
-=======
                     scoped_refptr<ContentVerifyJob> verify_job);
   void OnHashReady(const std::string& extension_id,
                    const base::FilePath& extension_root,
@@ -97,7 +78,6 @@
   void OnFileReady(const base::FilePath& extension_root,
                    const base::FilePath& relative_path,
                    scoped_refptr<ContentVerifyJob> job);
->>>>>>> 9ed150dc
 
   // ExtensionRegistryObserver interface
   void OnExtensionLoaded(content::BrowserContext* browser_context,
