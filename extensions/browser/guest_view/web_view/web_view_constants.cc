// Copyright 2014 The Chromium Authors. All rights reserved.
// Use of this source code is governed by a BSD-style license that can be
// found in the LICENSE file.

#include "extensions/browser/guest_view/web_view/web_view_constants.h"

namespace webview {

// Attributes.
const char kAttributeAllowTransparency[] = "allowtransparency";
const char kAttributeAllowScaling[] = "allowscaling";
const char kAttributeName[] = "name";
const char kAttributeSrc[] = "src";
<<<<<<< HEAD
const char kAttributeUseAutomaticCertHandling[] = "useautomaticcerthandling";
const char kAttributeUseNewProcess[] = "usenewprocess";
=======
const char kAttributeAllowNW[] = "allownw";
>>>>>>> 9ed150dc

// API namespace.
const char kAPINamespace[] = "webViewInternal";

// API error messages.
const char kAPILoadDataInvalidDataURL[] = "Invalid data URL \"%s\".";
const char kAPILoadDataInvalidBaseURL[] = "Invalid base URL \"%s\".";
const char kAPILoadDataInvalidVirtualURL[] = "Invalid virtual URL \"%s\".";

// Events.
const char kEventCertificateError[] = "webViewInternal.onCertificateError";
const char kEventClose[] = "webViewInternal.onClose";
const char kEventConsoleMessage[] = "webViewInternal.onConsoleMessage";
const char kEventContentLoad[] = "webViewInternal.onContentLoad";
const char kEventContextMenuShow[] = "chromeWebViewInternal.onContextMenuShow";
const char kEventDialog[] = "webViewInternal.onDialog";
const char kEventDropLink[] = "webViewInternal.onDropLink";
const char kEventExit[] = "webViewInternal.onExit";
const char kEventExitFullscreen[] = "webViewInternal.onExitFullscreen";
const char kEventFindReply[] = "webViewInternal.onFindReply";
const char kEventFrameNameChanged[] = "webViewInternal.onFrameNameChanged";
const char kEventHeadersReceived[] = "webViewInternal.onHeadersReceived";
const char kEventLoadAbort[] = "webViewInternal.onLoadAbort";
const char kEventLoadCommit[] = "webViewInternal.onLoadCommit";
const char kEventLoadProgress[] = "webViewInternal.onLoadProgress";
const char kEventLoadRedirect[] = "webViewInternal.onLoadRedirect";
const char kEventLoadStart[] = "webViewInternal.onLoadStart";
const char kEventLoadStop[] = "webViewInternal.onLoadStop";
const char kEventMessage[] = "webViewInternal.onMessage";
const char kEventNewWindow[] = "webViewInternal.onNewWindow";
const char kEventPermissionRequest[] = "webViewInternal.onPermissionRequest";
const char kEventResponseStarted[] = "webViewInternal.onResponseStarted";
const char kEventResponsive[] = "webViewInternal.onResponsive";
const char kEventSizeChanged[] = "webViewInternal.onSizeChanged";
const char kEventSSLChange[] = "webViewInternal.onSSLChange";
const char kEventSubFrameCertificateError[] = "webViewInternal.onSubFrameCertificateError";
const char kEventUnresponsive[] = "webViewInternal.onUnresponsive";
const char kEventZoomChange[] = "webViewInternal.onZoomChange";

// WebRequest API events.
const char kEventAuthRequired[] = "webViewInternal.onAuthRequired";
const char kEventBeforeRedirect[] = "webViewInternal.onBeforeRedirect";
const char kEventBeforeRequest[] = "webViewInternal.onBeforeRequest";
const char kEventBeforeSendHeaders[] = "webViewInternal.onBeforeSendHeaders";
const char kEventCompleted[] = "webViewInternal.onCompleted";
const char kEventErrorOccurred[] = "webViewInternal.onErrorOccurred";
const char kEventSendHeaders[] = "webViewInternal.onSendHeaders";

// Event related constants.
const char kWebViewEventPrefix[] = "webViewInternal.";

// Parameters/properties on events.
const char kCertificate[] = "certificate";
const char kContextMenuItems[] = "items";
const char kDefaultPromptText[] = "defaultPromptText";
const char kFindSearchText[] = "searchText";
const char kFindFinalUpdate[] = "finalUpdate";
const char kInitialHeight[] = "initialHeight";
const char kInitialWidth[] = "initialWidth";
const char kLastUnlockedBySelf[] = "lastUnlockedBySelf";
const char kLevel[] = "level";
const char kLine[] = "line";
const char kMessage[] = "message";
const char kMessageText[] = "messageText";
const char kMessageType[] = "messageType";
const char kName[] = "name";
const char kNewHeight[] = "newHeight";
const char kNewURL[] = "newUrl";
const char kNewWidth[] = "newWidth";
const char kOldHeight[] = "oldHeight";
const char kOldURL[] = "oldUrl";
const char kOrigin[] = "origin";
const char kPermission[] = "permission";
const char kPermissionTypeDialog[] = "dialog";
const char kPermissionTypeDownload[] = "download";
const char kPermissionTypeFileSystem[] = "filesystem";
const char kPermissionTypeFullscreen[] = "fullscreen";
const char kPermissionTypeGeolocation[] = "geolocation";
const char kPermissionTypeLoadPlugin[] = "loadplugin";
const char kPermissionTypeMedia[] = "media";
const char kPermissionTypeNewWindow[] = "newwindow";
const char kPermissionTypePointerLock[] = "pointerLock";
const char kOldWidth[] = "oldWidth";
const char kProcessId[] = "processId";
const char kProgress[] = "progress";
const char kReason[] = "reason";
const char kRequestId[] = "requestId";
const char kRequestInfo[] = "requestInfo";
const char kSourceId[] = "sourceId";
const char kTargetURL[] = "targetUrl";
const char kWindowID[] = "windowId";
const char kWindowOpenDisposition[] = "windowOpenDisposition";
const char kOldZoomFactor[] = "oldZoomFactor";
const char kNewZoomFactor[] = "newZoomFactor";

// Internal parameters/properties on events.
const char kInternalBaseURLForDataURL[] = "baseUrlForDataUrl";
const char kInternalCurrentEntryIndex[] = "currentEntryIndex";
const char kInternalEntryCount[] = "entryCount";
const char kInternalProcessId[] = "processId";

// Parameters to callback functions.
const char kFindNumberOfMatches[] = "numberOfMatches";
const char kFindActiveMatchOrdinal[] = "activeMatchOrdinal";
const char kFindSelectionRect[] = "selectionRect";
const char kFindRectLeft[] = "left";
const char kFindRectTop[] = "top";
const char kFindRectWidth[] = "width";
const char kFindRectHeight[] = "height";
const char kFindCanceled[] = "canceled";

// Initialization parameters.
const char kInitialZoomFactor[] = "initialZoomFactor";
const char kParameterUserAgentOverride[] = "userAgentOverride";

// Miscellaneous.
const char kMenuItemCommandId[] = "commandId";
const char kMenuItemLabel[] = "label";
const char kPersistPrefix[] = "persist:";
const char kStoragePartitionId[] = "partition";
const unsigned int kMaxOutstandingPermissionRequests = 1024;
const int kInvalidPermissionRequestID = 0;

// ClearData API constants.
const uint32_t WEB_VIEW_REMOVE_DATA_MASK_APPCACHE = 1 << 0;
const uint32_t WEB_VIEW_REMOVE_DATA_MASK_CACHE = 1 << 1;
const uint32_t WEB_VIEW_REMOVE_DATA_MASK_COOKIES = 1 << 2;
const uint32_t WEB_VIEW_REMOVE_DATA_MASK_FILE_SYSTEMS = 1 << 3;
const uint32_t WEB_VIEW_REMOVE_DATA_MASK_INDEXEDDB = 1 << 4;
const uint32_t WEB_VIEW_REMOVE_DATA_MASK_LOCAL_STORAGE = 1 << 5;
const uint32_t WEB_VIEW_REMOVE_DATA_MASK_WEBSQL = 1 << 6;

// Other.
const char kWebViewContentScriptManagerKeyName[] =
    "web_view_content_script_manager";
}  // namespace webview<|MERGE_RESOLUTION|>--- conflicted
+++ resolved
@@ -11,12 +11,9 @@
 const char kAttributeAllowScaling[] = "allowscaling";
 const char kAttributeName[] = "name";
 const char kAttributeSrc[] = "src";
-<<<<<<< HEAD
+const char kAttributeAllowNW[] = "allownw";
 const char kAttributeUseAutomaticCertHandling[] = "useautomaticcerthandling";
 const char kAttributeUseNewProcess[] = "usenewprocess";
-=======
-const char kAttributeAllowNW[] = "allownw";
->>>>>>> 9ed150dc
 
 // API namespace.
 const char kAPINamespace[] = "webViewInternal";
