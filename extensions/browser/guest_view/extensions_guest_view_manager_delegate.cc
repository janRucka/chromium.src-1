--- conflicted
+++ resolved
@@ -58,14 +58,9 @@
 
   content::WebContents* owner = guest->owner_web_contents();
   const Extension* owner_extension = ProcessManager::Get(context_)->GetExtensionForWebContents(owner);
-<<<<<<< HEAD
-  EventRouter::DispatchEventToSender(owner, guest->browser_context(),
-                                     owner_extension->id(), histogram_value,
-=======
   std::string origin = owner_extension ? owner_extension->id() : guest->owner_host();
   EventRouter::DispatchEventToSender(owner, guest->browser_context(),
                                      origin, histogram_value,
->>>>>>> 80b6452c
                                      event_name, std::move(event_args),
                                      EventRouter::USER_GESTURE_UNKNOWN, info);
 }
