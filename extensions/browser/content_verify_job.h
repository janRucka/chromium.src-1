--- conflicted
+++ resolved
@@ -50,13 +50,8 @@
 
     FAILURE_REASON_MAX
   };
-<<<<<<< HEAD
-  typedef base::Callback<void(FailureReason, ContentVerifyJob*)> FailureCallback;
-  typedef base::Callback<void(ContentVerifyJob*)> ReadyCallback;
-=======
   typedef base::Callback<void(FailureReason, scoped_refptr<ContentVerifyJob>)> FailureCallback;
   typedef base::Callback<void(scoped_refptr<ContentVerifyJob>)> ReadyCallback;
->>>>>>> 9ed150dc
   typedef base::Callback<void(void)> SuccessCallback;
 
   // The |failure_callback| will be called at most once if there was a failure.
