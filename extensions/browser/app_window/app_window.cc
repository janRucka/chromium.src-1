--- conflicted
+++ resolved
@@ -287,12 +287,6 @@
 
 void AppWindow::LoadingStateChanged(content::WebContents* source, bool to_different_document) {
   base::ListValue args;
-<<<<<<< HEAD
-  if (source->IsLoading())
-    args.AppendString("loading");
-  else
-    args.AppendString("loaded");
-=======
   if (source->IsLoading()) {
     args.AppendString("loading");
     last_to_different_document_ = to_different_document;
@@ -303,7 +297,6 @@
       return;
     args.AppendString("loaded");
   }
->>>>>>> c6612225
   content::RenderFrameHost* rfh = web_contents()->GetMainFrame();
   rfh->Send(new ExtensionMsg_MessageInvoke(rfh->GetRoutingID(),
                                            extension_id(),
@@ -1267,12 +1260,9 @@
   return host->GetJavaScriptDialogManager(source);
 }
 
-<<<<<<< HEAD
-=======
 void AppWindow::WasShown() {
   web_cache::WebCacheManager::GetInstance()->ObserveActivity(
       web_contents()->GetRenderProcessHost()->GetID());
 }
 
->>>>>>> c6612225
 }  // namespace extensions