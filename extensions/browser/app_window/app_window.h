// Copyright 2014 The Chromium Authors. All rights reserved.
// Use of this source code is governed by a BSD-style license that can be
// found in the LICENSE file.

#ifndef EXTENSIONS_BROWSER_APP_WINDOW_APP_WINDOW_H_
#define EXTENSIONS_BROWSER_APP_WINDOW_APP_WINDOW_H_

#include <stdint.h>

#include <string>
#include <utility>
#include <vector>

#include "base/macros.h"
#include "base/memory/scoped_ptr.h"
#include "base/memory/weak_ptr.h"
#include "components/sessions/core/session_id.h"
#include "components/web_modal/web_contents_modal_dialog_manager_delegate.h"
#include "content/public/browser/web_contents_delegate.h"
#include "content/public/browser/web_contents_observer.h"
#include "extensions/browser/extension_function_dispatcher.h"
#include "extensions/browser/extension_icon_image.h"
#include "extensions/browser/extension_registry_observer.h"
#include "ui/base/ui_base_types.h"  // WindowShowState
#include "ui/gfx/geometry/rect.h"
#include "ui/gfx/image/image.h"

class GURL;
class SkRegion;

namespace base {
class DictionaryValue;
}

namespace content {
class BrowserContext;
class WebContents;
}

namespace nw {
class Menu;
}

namespace extensions {

class AppDelegate;
class AppWebContentsHelper;
class Extension;
class NativeAppWindow;
class PlatformAppBrowserTest;

struct DraggableRegion;

// Manages the web contents for app windows. The implementation for this
// class should create and maintain the WebContents for the window, and handle
// any message passing between the web contents and the extension system or
// native window.
class AppWindowContents {
 public:
  AppWindowContents() {}
  virtual ~AppWindowContents() {}

  // Called to initialize the WebContents, before the app window is created.
  virtual void Initialize(content::BrowserContext* context,
                          const GURL& url,
                          const Extension* extension) = 0;

  // Called to load the contents, after the app window is created.
  virtual void LoadContents(int32_t creator_process_id) = 0;

  // Called when the native window changes.
  virtual void NativeWindowChanged(NativeAppWindow* native_app_window) = 0;

  // Called when the native window closes.
  virtual void NativeWindowClosed() = 0;

  // Called in tests when the window is shown
  virtual void DispatchWindowShownForTests() const = 0;

  // Called when the renderer notifies the browser that the window is ready.
  virtual void OnWindowReady() = 0;

  virtual content::WebContents* GetWebContents() const = 0;

  virtual extensions::WindowController* GetWindowController() const = 0;

 private:
  DISALLOW_COPY_AND_ASSIGN(AppWindowContents);
};

// AppWindow is the type of window used by platform apps. App windows
// have a WebContents but none of the chrome of normal browser windows.
class AppWindow : public content::WebContentsDelegate,
                  public content::WebContentsObserver,
                  public web_modal::WebContentsModalDialogManagerDelegate,
                  public IconImage::Observer,
                  public ExtensionFunctionDispatcher::Delegate,
                  public ExtensionRegistryObserver {
 public:
  enum WindowType {
    WINDOW_TYPE_DEFAULT = 1 << 0,   // Default app window.
    WINDOW_TYPE_PANEL = 1 << 1,     // OS controlled panel window (Ash only).
    WINDOW_TYPE_V1_PANEL = 1 << 2,  // For apps v1 support in Ash; deprecate
                                    // with v1 apps.
  };

  enum Frame {
    FRAME_CHROME,  // Chrome-style window frame.
    FRAME_NONE,    // Frameless window.
  };

  enum Position {
    POS_NONE,
    POS_CENTER,
    POS_MOUSE,
  };

  enum FullscreenType {
    // Not fullscreen.
    FULLSCREEN_TYPE_NONE = 0,

    // Fullscreen entered by the app.window api.
    FULLSCREEN_TYPE_WINDOW_API = 1 << 0,

    // Fullscreen entered by HTML requestFullscreen().
    FULLSCREEN_TYPE_HTML_API = 1 << 1,

    // Fullscreen entered by the OS. ChromeOS uses this type of fullscreen to
    // enter immersive fullscreen when the user hits the <F4> key.
    FULLSCREEN_TYPE_OS = 1 << 2,

    // Fullscreen mode that could not be exited by the user. ChromeOS uses
    // this type of fullscreen to run an app in kiosk mode.
    FULLSCREEN_TYPE_FORCED = 1 << 3,
  };

  struct BoundsSpecification {
    // INT_MIN represents an unspecified position component.
    static const int kUnspecifiedPosition;

    BoundsSpecification();
    ~BoundsSpecification();

    // INT_MIN designates 'unspecified' for the position components, and 0
    // designates 'unspecified' for the size components. When unspecified,
    // they should be replaced with a default value.
    gfx::Rect bounds;

    gfx::Size minimum_size;
    gfx::Size maximum_size;

    // Reset the bounds fields to their 'unspecified' values. The minimum and
    // maximum size constraints remain unchanged.
    void ResetBounds();
  };

  struct CreateParams {
    CreateParams();
    ~CreateParams();

    WindowType window_type;
    Frame frame;

    bool has_frame_color;
    SkColor active_frame_color;
    SkColor inactive_frame_color;
    bool alpha_enabled;
    bool is_ime_window;

    // The initial content/inner bounds specification (excluding any window
    // decorations).
    BoundsSpecification content_spec;

    // The initial window/outer bounds specification (including window
    // decorations).
    BoundsSpecification window_spec;

    std::string window_key;

    // The process ID of the process that requested the create.
    int32_t creator_process_id;

    // Initial state of the window.
    ui::WindowShowState state;

    // If true, don't show the window after creation.
    bool hidden;

    // If true, the window will be resizable by the user. Defaults to true.
    bool resizable;

    // If true, the window will be focused on creation. Defaults to true.
    bool focused;

    // If true, the window will stay on top of other windows that are not
    // configured to be always on top. Defaults to false.
    bool always_on_top;

    // If true, the window will be visible on all workspaces. Defaults to false.
    bool visible_on_all_workspaces;
    bool skip_load;

    bool show_in_taskbar;
    bool new_instance;

    Position position;

    std::string title;

    std::string inject_js_start, inject_js_end;

    gfx::Image icon;

    // The API enables developers to specify content or window bounds. This
    // function combines them into a single, constrained window size.
    gfx::Rect GetInitialWindowBounds(const gfx::Insets& frame_insets) const;

    // The API enables developers to specify content or window size constraints.
    // These functions combine them so that we can work with one set of
    // constraints.
    gfx::Size GetContentMinimumSize(const gfx::Insets& frame_insets) const;
    gfx::Size GetContentMaximumSize(const gfx::Insets& frame_insets) const;
    gfx::Size GetWindowMinimumSize(const gfx::Insets& frame_insets) const;
    gfx::Size GetWindowMaximumSize(const gfx::Insets& frame_insets) const;
  };

  // Convert draggable regions in raw format to SkRegion format. Caller is
  // responsible for deleting the returned SkRegion instance.
  static SkRegion* RawDraggableRegionsToSkRegion(
      const std::vector<DraggableRegion>& regions);

  // The constructor and Init methods are public for constructing a AppWindow
  // with a non-standard render interface (e.g. v1 apps using Ash Panels).
  // Normally AppWindow::Create should be used.
  // Takes ownership of |app_delegate| and |delegate|.
  AppWindow(content::BrowserContext* context,
            AppDelegate* app_delegate,
            const Extension* extension);

  // Initializes the render interface, web contents, and native window.
  // |app_window_contents| will become owned by AppWindow.
  void Init(const GURL& url,
            AppWindowContents* app_window_contents,
            const CreateParams& params);

  const std::string& window_key() const { return window_key_; }
  const SessionID& session_id() const { return session_id_; }
  const std::string& extension_id() const { return extension_id_; }
  content::WebContents* web_contents() const;
  WindowType window_type() const { return window_type_; }
  bool window_type_is_panel() const {
    return (window_type_ == WINDOW_TYPE_PANEL ||
            window_type_ == WINDOW_TYPE_V1_PANEL);
  }
  content::BrowserContext* browser_context() const { return browser_context_; }
  const gfx::Image& app_icon() const { return app_icon_; }
  const GURL& app_icon_url() const { return app_icon_url_; }
  const GURL& initial_url() const { return initial_url_; }
  bool is_hidden() const { return is_hidden_; }
  const std::string& title_override() const { return title_override_; }
  void set_title_override(const std::string& title) { title_override_ = title; }
  
  const Extension* GetExtension() const;
  NativeAppWindow* GetBaseWindow();
  gfx::NativeWindow GetNativeWindow();

<<<<<<< HEAD
  bool NWCanClose() const;
=======
  bool NWCanClose(bool user_force = false) const;
>>>>>>> 8dd41ff7

  // Returns the bounds that should be reported to the renderer.
  gfx::Rect GetClientBounds() const;

  // NativeAppWindows should call this to determine what the window's title
  // is on startup and from within UpdateWindowTitle().
  base::string16 GetTitle() const;

  // |callback| will then be called when the first navigation in the window is
  // ready to commit.
  void SetOnFirstCommitCallback(const base::Closure& callback);

  // Called when the first navigation in the window is ready to commit.
  void OnReadyToCommitFirstNavigation();

  // Call to notify ShellRegistry and delete the window. Subclasses should
  // invoke this method instead of using "delete this".
  void OnNativeClose();

  // Should be called by native implementations when the window size, position,
  // or minimized/maximized state has changed.
  void OnNativeWindowChanged();

  // Should be called by native implementations when the window is activated.
  void OnNativeWindowActivated();

  // Specifies a url for the launcher icon.
  void SetAppIconUrl(const GURL& icon_url);

  // Set the window shape. Passing a NULL |region| sets the default shape.
  void UpdateShape(scoped_ptr<SkRegion> region);

  // Called from the render interface to modify the draggable regions.
  void UpdateDraggableRegions(const std::vector<DraggableRegion>& regions);

  // Updates the app image to |image|. Called internally from the image loader
  // callback. Also called externally for v1 apps using Ash Panels.
  void UpdateAppIcon(const gfx::Image& image);

  // Enable or disable fullscreen mode. |type| specifies which type of
  // fullscreen mode to change (note that disabling one type of fullscreen may
  // not exit fullscreen mode because a window may have a different type of
  // fullscreen enabled). If |type| is not FORCED, checks that the extension has
  // the required permission.
  void SetFullscreen(FullscreenType type, bool enable);

  // Returns true if the app window is in a fullscreen state.
  bool IsFullscreen() const;

  // Returns true if the app window is in a forced fullscreen state (one that
  // cannot be exited by the user).
  bool IsForcedFullscreen() const;

  // Returns true if the app window is in a fullscreen state entered from an
  // HTML API request.
  bool IsHtmlApiFullscreen() const;

  // Transitions window into fullscreen, maximized, minimized or restores based
  // on chrome.app.window API.
  void Fullscreen();
  void Maximize();
  void Minimize();
  void Restore();

  void SetShowInTaskbar(bool);

  // Transitions to OS fullscreen. See FULLSCREEN_TYPE_OS for more details.
  void OSFullscreen();

  // Transitions to forced fullscreen. See FULLSCREEN_TYPE_FORCED for more
  // details.
  void ForcedFullscreen();

  // Set the minimum and maximum size of the content bounds.
  void SetContentSizeConstraints(const gfx::Size& min_size,
                                 const gfx::Size& max_size);

  enum ShowType { SHOW_ACTIVE, SHOW_INACTIVE };

  // Shows the window if its contents have been painted; otherwise flags the
  // window to be shown as soon as its contents are painted for the first time.
  void Show(ShowType show_type);

  // Hides the window. If the window was previously flagged to be shown on
  // first paint, it will be unflagged.
  void Hide();

  AppWindowContents* app_window_contents_for_test() {
    return app_window_contents_.get();
  }

  int fullscreen_types_for_test() {
    return fullscreen_types_;
  }

  // Set whether the window should stay above other windows which are not
  // configured to be always-on-top.
  void SetAlwaysOnTop(bool always_on_top);

  // Whether the always-on-top property has been set by the chrome.app.window
  // API. Note that the actual value of this property in the native app window
  // may be false if the bit is silently switched off for security reasons.
  bool IsAlwaysOnTop() const;

  // Restores the always-on-top property according to |cached_always_on_top_|.
  void RestoreAlwaysOnTop();

  // Retrieve the current state of the app window as a dictionary, to pass to
  // the renderer.
  void GetSerializedState(base::DictionaryValue* properties) const;

  // Called by the window API when events can be sent to the window for this
  // app.
  void WindowEventsReady();

  // Notifies the window's contents that the render view is ready and it can
  // unblock resource requests.
  void NotifyRenderViewReady();

  // Whether the app window wants to be alpha enabled.
  bool requested_alpha_enabled() const { return requested_alpha_enabled_; }

  // Whether the app window is created by IME extensions.
  // TODO(bshe): rename to hide_app_window_in_launcher if it is not used
  // anywhere other than app_window_launcher_controller after M45. Otherwise,
  // remove this TODO.
  bool is_ime_window() const { return is_ime_window_; }

  void SetAppWindowContentsForTesting(scoped_ptr<AppWindowContents> contents) {
    app_window_contents_ = std::move(contents);
  }
  nw::Menu* menu_;

 protected:
  ~AppWindow() override;

 private:
  // PlatformAppBrowserTest needs access to web_contents()
  friend class PlatformAppBrowserTest;

  // content::WebContentsDelegate implementation.
  void LoadingStateChanged(content::WebContents* source,
                           bool to_different_document) override;
  content::JavaScriptDialogManager* GetJavaScriptDialogManager(
      content::WebContents* source) override;
  void CloseContents(content::WebContents* contents) override;
  bool ShouldSuppressDialogs(content::WebContents* source) override;
  content::ColorChooser* OpenColorChooser(
      content::WebContents* web_contents,
      SkColor color,
      const std::vector<content::ColorSuggestion>& suggestions) override;
  void RunFileChooser(content::WebContents* tab,
                      const content::FileChooserParams& params) override;
  bool IsPopupOrPanel(const content::WebContents* source) const override;
  void MoveContents(content::WebContents* source,
                    const gfx::Rect& pos) override;
  void NavigationStateChanged(content::WebContents* source,
                              content::InvalidateTypes changed_flags) override;
  void EnterFullscreenModeForTab(content::WebContents* source,
                                 const GURL& origin) override;
  void ExitFullscreenModeForTab(content::WebContents* source) override;
  bool IsFullscreenForTabOrPending(
      const content::WebContents* source) const override;
  blink::WebDisplayMode GetDisplayMode(
      const content::WebContents* source) const override;
  void RequestMediaAccessPermission(
      content::WebContents* web_contents,
      const content::MediaStreamRequest& request,
      const content::MediaResponseCallback& callback) override;
  bool CheckMediaAccessPermission(content::WebContents* web_contents,
                                  const GURL& security_origin,
                                  content::MediaStreamType type) override;
  content::WebContents* OpenURLFromTab(
      content::WebContents* source,
      const content::OpenURLParams& params) override;
  void AddNewContents(content::WebContents* source,
                      content::WebContents* new_contents,
                      WindowOpenDisposition disposition,
                      const gfx::Rect& initial_rect,
                      bool user_gesture,
                      bool* was_blocked) override;
  bool PreHandleKeyboardEvent(content::WebContents* source,
                              const content::NativeWebKeyboardEvent& event,
                              bool* is_keyboard_shortcut) override;
  void HandleKeyboardEvent(
      content::WebContents* source,
      const content::NativeWebKeyboardEvent& event) override;
  void RequestToLockMouse(content::WebContents* web_contents,
                          bool user_gesture,
                          bool last_unlocked_by_target) override;
  bool PreHandleGestureEvent(content::WebContents* source,
                             const blink::WebGestureEvent& event) override;

  // content::WebContentsObserver implementation.
  void RenderViewCreated(content::RenderViewHost* render_view_host) override;
  void DidFirstVisuallyNonEmptyPaint() override;

  // ExtensionFunctionDispatcher::Delegate implementation.
  WindowController* GetExtensionWindowController() const override;
  content::WebContents* GetAssociatedWebContents() const override;

  // ExtensionRegistryObserver implementation.
  void OnExtensionUnloaded(content::BrowserContext* browser_context,
                           const Extension* extension,
                           UnloadedExtensionInfo::Reason reason) override;

  // web_modal::WebContentsModalDialogManagerDelegate implementation.
  void SetWebContentsBlocked(content::WebContents* web_contents,
                             bool blocked) override;
  bool IsWebContentsVisible(content::WebContents* web_contents) override;

  void ToggleFullscreenModeForTab(content::WebContents* source,
                                  bool enter_fullscreen);

  // Saves the window geometry/position/screen bounds.
  void SaveWindowPosition();

  // Helper method to adjust the cached bounds so that we can make sure it can
  // be visible on the screen. See http://crbug.com/145752.
  void AdjustBoundsToBeVisibleOnScreen(const gfx::Rect& cached_bounds,
                                       const gfx::Rect& cached_screen_bounds,
                                       const gfx::Rect& current_screen_bounds,
                                       const gfx::Size& minimum_size,
                                       gfx::Rect* bounds) const;

  // Loads the appropriate default or cached window bounds. Returns a new
  // CreateParams that should be used to create the window.
  CreateParams LoadDefaults(CreateParams params) const;

  // Load the app's image, firing a load state change when loaded.
  void UpdateExtensionAppIcon();

  // Set the fullscreen state in the native app window.
  void SetNativeWindowFullscreen();

  // Returns true if there is any overlap between the window and the taskbar
  // (Windows only).
  bool IntersectsWithTaskbar() const;

  // Update the always-on-top bit in the native app window.
  void UpdateNativeAlwaysOnTop();

  // Sends the onWindowShown event to the app if the window has been shown. Only
  // has an effect in tests.
  void SendOnWindowShownIfShown();

  // web_modal::WebContentsModalDialogManagerDelegate implementation.
  web_modal::WebContentsModalDialogHost* GetWebContentsModalDialogHost()
      override;

  // Callback from web_contents()->DownloadFavicon.
  void DidDownloadFavicon(int id,
                          int http_status_code,
                          const GURL& image_url,
                          const std::vector<SkBitmap>& bitmaps,
                          const std::vector<gfx::Size>& original_bitmap_sizes);

  // IconImage::Observer implementation.
  void OnExtensionIconImageChanged(IconImage* image) override;

  // The browser context with which this window is associated. AppWindow does
  // not own this object.
  content::BrowserContext* browser_context_;

  std::string title_override_;

  const std::string extension_id_;

  // Identifier that is used when saving and restoring geometry for this
  // window.
  std::string window_key_;

  const SessionID session_id_;
  WindowType window_type_;

  // Icon shown in the task bar.
  gfx::Image app_icon_;

  // Icon URL to be used for setting the app icon. If not empty, app_icon_ will
  // be fetched and set using this URL.
  GURL app_icon_url_;

  // An object to load the app's icon as an extension resource.
  scoped_ptr<IconImage> app_icon_image_;

  scoped_ptr<NativeAppWindow> native_app_window_;
  scoped_ptr<AppWindowContents> app_window_contents_;
  scoped_ptr<AppDelegate> app_delegate_;
  scoped_ptr<AppWebContentsHelper> helper_;

  // The initial url this AppWindow was navigated to.
  GURL initial_url_;

  // Bit field of FullscreenType.
  int fullscreen_types_;

  // Show has been called, so the window should be shown once the first visually
  // non-empty paint occurs.
  bool show_on_first_paint_;

  // The first visually non-empty paint has completed.
  bool first_paint_complete_;

  // Whether the window has been shown or not.
  bool has_been_shown_;

  // Whether events can be sent to the window.
  bool can_send_events_;

  // Whether the window is hidden or not. Hidden in this context means actively
  // by the chrome.app.window API, not in an operating system context. For
  // example windows which are minimized are not hidden, and windows which are
  // part of a hidden app on OS X are not hidden. Windows which were created
  // with the |hidden| flag set to true, or which have been programmatically
  // hidden, are considered hidden.
  bool is_hidden_;

  // Whether the delayed Show() call was for an active or inactive window.
  ShowType delayed_show_type_;

  // Cache the desired value of the always-on-top property. When windows enter
  // fullscreen or overlap the Windows taskbar, this property will be
  // automatically and silently switched off for security reasons. It is
  // reinstated when the window exits fullscreen and moves away from the
  // taskbar.
  bool cached_always_on_top_;

  // Whether |alpha_enabled| was set in the CreateParams.
  bool requested_alpha_enabled_;

  // Whether |is_ime_window| was set in the CreateParams.
  bool is_ime_window_;

  // PlzNavigate: this is called when the first navigation is ready to commit.
  base::Closure on_first_commit_callback_;

  base::WeakPtrFactory<AppWindow> image_loader_ptr_factory_;

  DISALLOW_COPY_AND_ASSIGN(AppWindow);
};

}  // namespace extensions

#endif  // EXTENSIONS_BROWSER_APP_WINDOW_APP_WINDOW_H_<|MERGE_RESOLUTION|>--- conflicted
+++ resolved
@@ -264,11 +264,7 @@
   NativeAppWindow* GetBaseWindow();
   gfx::NativeWindow GetNativeWindow();
 
-<<<<<<< HEAD
-  bool NWCanClose() const;
-=======
   bool NWCanClose(bool user_force = false) const;
->>>>>>> 8dd41ff7
 
   // Returns the bounds that should be reported to the renderer.
   gfx::Rect GetClientBounds() const;
