--- conflicted
+++ resolved
@@ -117,11 +117,7 @@
   for (AppWindowRegistry::const_iterator it = windows.begin();
        it != windows.end();
        ++it) {
-<<<<<<< HEAD
-    if ((*it)->NWCanClose())
-=======
     if ((*it)->NWCanClose(user_force))
->>>>>>> 8dd41ff7
       (*it)->GetBaseWindow()->Close();
   }
 }
