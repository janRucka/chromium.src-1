// Copyright (c) 2012 The Chromium Authors. All rights reserved.
// Use of this source code is governed by a BSD-style license that can be
// found in the LICENSE file.

#ifndef UI_VIEWS_WIDGET_WIDGET_DELEGATE_H_
#define UI_VIEWS_WIDGET_WIDGET_DELEGATE_H_

#include <string>
#include <vector>

#include "base/macros.h"
#include "ui/accessibility/ax_enums.h"
#include "ui/base/ui_base_types.h"
#include "ui/views/view.h"

namespace gfx {
class ImageSkia;
class Rect;
}

namespace views {
class BubbleDelegateView;
class ClientView;
class DialogDelegate;
class NonClientFrameView;
class View;
class Widget;

// Handles events on Widgets in context-specific ways.
class VIEWS_EXPORT WidgetDelegate {
 public:
  WidgetDelegate();

  // Sets the return value of CanActivate(). Default is true.
  void set_can_activate(bool can_activate) {
    can_activate_ = can_activate;
  }

  // Called whenever the widget's position changes.
  virtual void OnWidgetMove();

  // Called with the display changes (color depth or resolution).
  virtual void OnDisplayChanged();

  // Called when the work area (the desktop area minus task bars,
  // menu bars, etc.) changes in size.
  virtual void OnWorkAreaChanged();

  // Returns the view that should have the focus when the widget is shown.  If
  // NULL no view is focused.
  virtual View* GetInitiallyFocusedView();

  virtual BubbleDelegateView* AsBubbleDelegate();
  virtual DialogDelegate* AsDialogDelegate();

  // Returns true if the window can be resized.
  virtual bool CanResize() const;

  // Returns true if the window can be maximized.
  virtual bool CanMaximize() const;

  // Returns true if the window can be minimized.
  virtual bool CanMinimize() const;

  // Returns true if the window can be activated.
  virtual bool CanActivate() const;
<<<<<<< HEAD
  virtual bool NWCanClose() const;
=======
  virtual bool NWCanClose(bool user_force = false) const;
>>>>>>> 8dd41ff7

  // Returns the modal type that applies to the widget. Default is
  // ui::MODAL_TYPE_NONE (not modal).
  virtual ui::ModalType GetModalType() const;

  virtual ui::AXRole GetAccessibleWindowRole() const;

  // Returns the title to be read with screen readers.
  virtual base::string16 GetAccessibleWindowTitle() const;

  // Returns the text to be displayed in the window title.
  virtual base::string16 GetWindowTitle() const;

  // Returns true if the window should show a title in the title bar.
  virtual bool ShouldShowWindowTitle() const;

  // Returns true if the window should show a close button in the title bar.
  virtual bool ShouldShowCloseButton() const;

  // Returns true if the window should handle standard system commands, such as
  // close, minimize, maximize.
  virtual bool ShouldHandleSystemCommands() const;

  virtual bool ShouldHandleOnSize() const;

  // Returns the app icon for the window. On Windows, this is the ICON_BIG used
  // in Alt-Tab list and Win7's taskbar.
  virtual gfx::ImageSkia GetWindowAppIcon();

  // Returns the icon to be displayed in the window.
  virtual gfx::ImageSkia GetWindowIcon();

  // Returns true if a window icon should be shown.
  virtual bool ShouldShowWindowIcon() const;

  // Execute a command in the window's controller. Returns true if the command
  // was handled, false if it was not.
  virtual bool ExecuteWindowsCommand(int command_id);

  virtual bool ExecuteAppCommand(int command_id);

  virtual bool HandleSize(unsigned int param, const gfx::Size& size);

  // Returns the window's name identifier. Used to identify this window for
  // state restoration.
  virtual std::string GetWindowName() const;

  // Saves the window's bounds and "show" state. By default this uses the
  // process' local state keyed by window name (See GetWindowName above). This
  // behavior can be overridden to provide additional functionality.
  virtual void SaveWindowPlacement(const gfx::Rect& bounds,
                                   ui::WindowShowState show_state);

  // Retrieves the window's bounds and "show" states.
  // This behavior can be overridden to provide additional functionality.
  virtual bool GetSavedWindowPlacement(const Widget* widget,
                                       gfx::Rect* bounds,
                                       ui::WindowShowState* show_state) const;

  // Returns true if the window's size should be restored. If this is false,
  // only the window's origin is restored and the window is given its
  // preferred size.
  // Default is true.
  virtual bool ShouldRestoreWindowSize() const;

  // Called when the window closes. The delegate MUST NOT delete itself during
  // this call, since it can be called afterwards. See DeleteDelegate().
  virtual void WindowClosing() {}

  // Called when the window is destroyed. No events must be sent or received
  // after this point. The delegate can use this opportunity to delete itself at
  // this time if necessary.
  virtual void DeleteDelegate() {}

  // Called when the user begins/ends to change the bounds of the window.
  virtual void OnWindowBeginUserBoundsChange() {}
  virtual void OnWindowEndUserBoundsChange() {}

  // Returns the Widget associated with this delegate.
  virtual Widget* GetWidget() = 0;
  virtual const Widget* GetWidget() const = 0;

  // Returns the View that is contained within this Widget.
  virtual View* GetContentsView();

  // Called by the Widget to create the Client View used to host the contents
  // of the widget.
  virtual ClientView* CreateClientView(Widget* widget);

  // Called by the Widget to create the NonClient Frame View for this widget.
  // Return NULL to use the default one.
  virtual NonClientFrameView* CreateNonClientFrameView(Widget* widget);

  // Called by the Widget to create the overlay View for this widget. Return
  // NULL for no overlay. The overlay View will fill the Widget and sit on top
  // of the ClientView and NonClientFrameView (both visually and wrt click
  // targeting).
  virtual View* CreateOverlayView();

  // Returns true if the window can be notified with the work area change.
  // Otherwise, the work area change for the top window will be processed by
  // the default window manager. In some cases, like panel, we would like to
  // manage the positions by ourselves.
  virtual bool WillProcessWorkAreaChange() const;

  // Returns true if window has a hit-test mask.
  virtual bool WidgetHasHitTestMask() const;

  // Provides the hit-test mask if HasHitTestMask above returns true.
  virtual void GetWidgetHitTestMask(gfx::Path* mask) const;

  // Returns true if focus should advance to the top level widget when
  // tab/shift-tab is hit and on the last/first focusable view. Default returns
  // false, which means tab/shift-tab never advance to the top level Widget.
  virtual bool ShouldAdvanceFocusToTopLevelWidget() const;

  // Returns true if event handling should descend into |child|.
  // |location| is in terms of the Window.
  virtual bool ShouldDescendIntoChildForEventHandling(
      gfx::NativeView child,
      const gfx::Point& location);

  // Populates |panes| with accessible panes in this window that can
  // be cycled through with keyboard focus.
  virtual void GetAccessiblePanes(std::vector<View*>* panes) {}

 protected:
  virtual ~WidgetDelegate() {}

 private:
  View* default_contents_view_;

  bool can_activate_;

  DISALLOW_COPY_AND_ASSIGN(WidgetDelegate);
};

// A WidgetDelegate implementation that is-a View. Used to override GetWidget()
// to call View's GetWidget() for the common case where a WidgetDelegate
// implementation is-a View. Note that WidgetDelegateView is not owned by
// view's hierarchy and is expected to be deleted on DeleteDelegate call.
class VIEWS_EXPORT WidgetDelegateView : public WidgetDelegate, public View {
 public:
  // Internal class name.
  static const char kViewClassName[];

  WidgetDelegateView();
  ~WidgetDelegateView() override;

  // WidgetDelegate:
  void DeleteDelegate() override;
  Widget* GetWidget() override;
  const Widget* GetWidget() const override;

  // View:
  const char* GetClassName() const override;

 private:
  DISALLOW_COPY_AND_ASSIGN(WidgetDelegateView);
};

}  // namespace views

#endif  // UI_VIEWS_WIDGET_WIDGET_DELEGATE_H_<|MERGE_RESOLUTION|>--- conflicted
+++ resolved
@@ -64,11 +64,7 @@
 
   // Returns true if the window can be activated.
   virtual bool CanActivate() const;
-<<<<<<< HEAD
-  virtual bool NWCanClose() const;
-=======
   virtual bool NWCanClose(bool user_force = false) const;
->>>>>>> 8dd41ff7
 
   // Returns the modal type that applies to the widget. Default is
   // ui::MODAL_TYPE_NONE (not modal).
