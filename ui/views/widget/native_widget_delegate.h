--- conflicted
+++ resolved
@@ -51,11 +51,7 @@
   // Returns true if the window can be activated.
   virtual bool CanActivate() const = 0;
 
-<<<<<<< HEAD
-  virtual bool NWCanClose() const = 0;
-=======
   virtual bool NWCanClose(bool user_force = false) const = 0;
->>>>>>> 8dd41ff7
 
   virtual bool IsInactiveRenderingDisabled() const = 0;
   virtual void EnableInactiveRendering() = 0;
