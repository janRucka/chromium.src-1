// Copyright (c) 2012 The Chromium Authors. All rights reserved.
// Use of this source code is governed by a BSD-style license that can be
// found in the LICENSE file.

#ifndef UI_VIEWS_WIDGET_WIDGET_H_
#define UI_VIEWS_WIDGET_WIDGET_H_

#include <set>
#include <stack>
#include <vector>

#include "base/macros.h"
#include "base/memory/scoped_ptr.h"
#include "base/observer_list.h"
#include "base/scoped_observer.h"
#include "build/build_config.h"
#include "ui/base/ui_base_types.h"
#include "ui/events/event_source.h"
#include "ui/gfx/geometry/rect.h"
#include "ui/gfx/native_widget_types.h"
#include "ui/native_theme/native_theme_observer.h"
#include "ui/views/focus/focus_manager.h"
#include "ui/views/widget/native_widget_delegate.h"
#include "ui/views/window/client_view.h"
#include "ui/views/window/non_client_view.h"

#if defined(OS_WIN)
// Windows headers define macros for these function names which screw with us.
#if defined(IsMaximized)
#undef IsMaximized
#endif
#if defined(IsMinimized)
#undef IsMinimized
#endif
#if defined(CreateWindow)
#undef CreateWindow
#endif
#endif

namespace base {
class TimeDelta;
}

namespace gfx {
class Canvas;
class Point;
class Rect;
}

namespace ui {
class Accelerator;
class Compositor;
class DefaultThemeProvider;
class InputMethod;
class Layer;
class NativeTheme;
class OSExchangeData;
class ThemeProvider;
}

namespace views {

class DesktopWindowTreeHost;
class NativeWidget;
class NonClientFrameView;
class TooltipManager;
class View;
class WidgetDelegate;
class WidgetObserver;
class WidgetRemovalsObserver;

namespace internal {
class NativeWidgetPrivate;
class RootView;
}

////////////////////////////////////////////////////////////////////////////////
// Widget class
//
//  Encapsulates the platform-specific rendering, event receiving and widget
//  management aspects of the UI framework.
//
//  Owns a RootView and thus a View hierarchy. Can contain child Widgets.
//  Widget is a platform-independent type that communicates with a platform or
//  context specific NativeWidget implementation.
//
//  A special note on ownership:
//
//    Depending on the value of the InitParams' ownership field, the Widget
//    either owns or is owned by its NativeWidget:
//
//    ownership = NATIVE_WIDGET_OWNS_WIDGET (default)
//      The Widget instance is owned by its NativeWidget. When the NativeWidget
//      is destroyed (in response to a native destruction message), it deletes
//      the Widget from its destructor.
//    ownership = WIDGET_OWNS_NATIVE_WIDGET (non-default)
//      The Widget instance owns its NativeWidget. This state implies someone
//      else wants to control the lifetime of this object. When they destroy
//      the Widget it is responsible for destroying the NativeWidget (from its
//      destructor).
//
class VIEWS_EXPORT Widget : public internal::NativeWidgetDelegate,
                            public ui::EventSource,
                            public FocusTraversable,
                            public ui::NativeThemeObserver {
 public:
  typedef std::set<Widget*> Widgets;

  enum FrameType {
    FRAME_TYPE_DEFAULT,         // Use whatever the default would be.
    FRAME_TYPE_FORCE_CUSTOM,    // Force the custom frame.
    FRAME_TYPE_FORCE_NATIVE     // Force the native frame.
  };

  // Result from RunMoveLoop().
  enum MoveLoopResult {
    // The move loop completed successfully.
    MOVE_LOOP_SUCCESSFUL,

    // The user canceled the move loop.
    MOVE_LOOP_CANCELED
  };

  // Source that initiated the move loop.
  enum MoveLoopSource {
    MOVE_LOOP_SOURCE_MOUSE,
    MOVE_LOOP_SOURCE_TOUCH,
  };

  // Behavior when escape is pressed during a move loop.
  enum MoveLoopEscapeBehavior {
    // Indicates the window should be hidden.
    MOVE_LOOP_ESCAPE_BEHAVIOR_HIDE,

    // Indicates the window should not be hidden.
    MOVE_LOOP_ESCAPE_BEHAVIOR_DONT_HIDE,
  };

  // Type of visibility change transition that should animate.
  enum VisibilityTransition {
    ANIMATE_SHOW = 0x1,
    ANIMATE_HIDE = 0x2,
    ANIMATE_BOTH = ANIMATE_SHOW | ANIMATE_HIDE,
    ANIMATE_NONE = 0x4,
  };

  struct VIEWS_EXPORT InitParams {
    enum Type {
      TYPE_WINDOW,      // A decorated Window, like a frame window.
                        // Widgets of TYPE_WINDOW will have a NonClientView.
      TYPE_PANEL,       // Always on top window managed by PanelManager.
                        // Widgets of TYPE_PANEL will have a NonClientView.
      TYPE_WINDOW_FRAMELESS,
                        // An undecorated Window.
      TYPE_CONTROL,     // A control, like a button.
      TYPE_POPUP,       // An undecorated Window, with transient properties.
      TYPE_MENU,        // An undecorated Window, with transient properties
                        // specialized to menus.
      TYPE_TOOLTIP,
      TYPE_BUBBLE,
      TYPE_DRAG,        // An undecorated Window, used during a drag-and-drop to
                        // show the drag image.
    };

    enum WindowOpacity {
      // Infer fully opaque or not. For WinAura, top-level windows that are not
      // of TYPE_WINDOW are translucent so that they can be made to fade in. In
      // all other cases, windows are fully opaque.
      INFER_OPACITY,
      // Fully opaque.
      OPAQUE_WINDOW,
      // Possibly translucent/transparent.
      TRANSLUCENT_WINDOW,
    };

    enum Activatable {
      // Infer whether the window should be activatable from the window type.
      ACTIVATABLE_DEFAULT,

      ACTIVATABLE_YES,
      ACTIVATABLE_NO
    };

    enum Ownership {
      // Default. Creator is not responsible for managing the lifetime of the
      // Widget, it is destroyed when the corresponding NativeWidget is
      // destroyed.
      NATIVE_WIDGET_OWNS_WIDGET,
      // Used when the Widget is owned by someone other than the NativeWidget,
      // e.g. a scoped_ptr in tests.
      WIDGET_OWNS_NATIVE_WIDGET
    };

    enum ShadowType {
      SHADOW_TYPE_DEFAULT,  // Use default shadow setting. It will be one of
                            // the settings below depending on InitParams::type
                            // and the native widget's type.
      SHADOW_TYPE_NONE,     // Don't draw any shadow.
      SHADOW_TYPE_DROP,     // Draw a drop shadow that emphasizes Z-order
                            // relationship to other windows.
    };

    InitParams();
    explicit InitParams(Type type);
    ~InitParams();

    Type type;
    // If NULL, a default implementation will be constructed.
    WidgetDelegate* delegate;
    bool child;
    // If TRANSLUCENT_WINDOW, the widget may be fully or partially transparent.
    // Translucent windows may not always be supported. Use
    // IsTranslucentWindowOpacitySupported to determine if translucent windows
    // are supported.
    // If OPAQUE_WINDOW, we can perform optimizations based on the widget being
    // fully opaque.  Defaults to TRANSLUCENT_WINDOW if
    // ViewsDelegate::UseTransparentWindows().  Defaults to OPAQUE_WINDOW for
    // non-window widgets.
    WindowOpacity opacity;
    bool accept_events;
    Activatable activatable;
    bool keep_on_top;
    bool visible_on_all_workspaces;
    Ownership ownership;
    bool mirror_origin_in_rtl;
    ShadowType shadow_type;
    // Specifies that the system default caption and icon should not be
    // rendered, and that the client area should be equivalent to the window
    // area. Only used on some platforms (Windows and Linux).
    bool remove_standard_frame;
    // Only used by ShellWindow on Windows. Specifies that the default icon of
    // packaged app should be the system default icon.
    bool use_system_default_icon;
    // Whether the widget should be maximized or minimized.
    ui::WindowShowState show_state;
    gfx::NativeView parent;
    // Specifies the initial bounds of the Widget. Default is empty, which means
    // the NativeWidget may specify a default size. If the parent is specified,
    // |bounds| is in the parent's coordinate system. If the parent is not
    // specified, it's in screen's global coordinate system.
    gfx::Rect bounds;
    // When set, this value is used as the Widget's NativeWidget implementation.
    // The Widget will not construct a default one. Default is NULL.
    NativeWidget* native_widget;
    // If provided, sets the native theme for this widget.
    ui::NativeTheme* native_theme;
    // Aura-only. Provides a DesktopWindowTreeHost implementation to use instead
    // of the default one.
    // TODO(beng): Figure out if there's a better way to expose this, e.g. get
    // rid of NW subclasses and do this all via message handling.
    DesktopWindowTreeHost* desktop_window_tree_host;
    // Only used by NativeWidgetAura. Specifies the type of layer for the
    // aura::Window. Default is ui::LAYER_TEXTURED.
    ui::LayerType layer_type;
    // Only used by Aura. Provides a context window whose RootWindow is
    // consulted during widget creation to determine where in the Window
    // hierarchy this widget should be placed. (This is separate from |parent|;
    // if you pass a RootWindow to |parent|, your window will be parented to
    // |parent|. If you pass a RootWindow to |context|, we ask that RootWindow
    // where it wants your window placed.) NULL is not allowed if you are using
    // aura.
    gfx::NativeWindow context;
    // If true, forces the window to be shown in the taskbar, even for window
    // types that do not appear in the taskbar by default (popup and bubble).
    bool force_show_in_taskbar;
    // Only used by X11, for root level windows. Specifies the res_name and
    // res_class fields, respectively, of the WM_CLASS window property. Controls
    // window grouping and desktop file matching in Linux window managers.
    std::string wm_role_name;
    std::string wm_class_name;
    std::string wm_class_class;

    // If true then the widget uses software compositing. Defaults to false.
    // Only used on Windows.
    bool force_software_compositing;
  };

  Widget();
  ~Widget() override;

  // Creates a toplevel window with no context. These methods should only be
  // used in cases where there is no contextual information because we're
  // creating a toplevel window connected to no other event.
  //
  // If you have any parenting or context information, or can pass that
  // information, prefer the WithParent or WithContext versions of these
  // methods.
  static Widget* CreateWindow(WidgetDelegate* delegate);
  static Widget* CreateWindowWithBounds(WidgetDelegate* delegate,
                                        const gfx::Rect& bounds);

  // Creates a decorated window Widget with the specified properties.
  static Widget* CreateWindowWithParent(WidgetDelegate* delegate,
                                        gfx::NativeView parent);
  static Widget* CreateWindowWithParentAndBounds(WidgetDelegate* delegate,
                                                 gfx::NativeView parent,
                                                 const gfx::Rect& bounds);

  // Creates a decorated window Widget in the same desktop context as |context|.
  static Widget* CreateWindowWithContext(WidgetDelegate* delegate,
                                         gfx::NativeWindow context);
  static Widget* CreateWindowWithContextAndBounds(WidgetDelegate* delegate,
                                                  gfx::NativeWindow context,
                                                  const gfx::Rect& bounds);

  // Closes all Widgets that aren't identified as "secondary widgets". Called
  // during application shutdown when the last non-secondary widget is closed.
  static void CloseAllSecondaryWidgets();

  // Converts a rectangle from one Widget's coordinate system to another's.
  // Returns false if the conversion couldn't be made, because either these two
  // Widgets do not have a common ancestor or they are not on the screen yet.
  // The value of |*rect| won't be changed when false is returned.
  static bool ConvertRect(const Widget* source,
                          const Widget* target,
                          gfx::Rect* rect);

  // Retrieves the Widget implementation associated with the given
  // NativeView or Window, or NULL if the supplied handle has no associated
  // Widget.
  static Widget* GetWidgetForNativeView(gfx::NativeView native_view);
  static Widget* GetWidgetForNativeWindow(gfx::NativeWindow native_window);

  // Retrieves the top level widget in a native view hierarchy
  // starting at |native_view|. Top level widget is a widget with TYPE_WINDOW,
  // TYPE_PANEL, TYPE_WINDOW_FRAMELESS, POPUP or MENU and has its own
  // focus manager. This may be itself if the |native_view| is top level,
  // or NULL if there is no toplevel in a native view hierarchy.
  static Widget* GetTopLevelWidgetForNativeView(gfx::NativeView native_view);

  // Returns all Widgets in |native_view|'s hierarchy, including itself if
  // it is one.
  static void GetAllChildWidgets(gfx::NativeView native_view,
                                 Widgets* children);

  // Returns all Widgets owned by |native_view| (including child widgets, but
  // not including itself).
  static void GetAllOwnedWidgets(gfx::NativeView native_view,
                                 Widgets* owned);

  // Re-parent a NativeView and notify all Widgets in |native_view|'s hierarchy
  // of the change.
  static void ReparentNativeView(gfx::NativeView native_view,
                                 gfx::NativeView new_parent);

  // Returns the preferred size of the contents view of this window based on
  // its localized size data. The width in cols is held in a localized string
  // resource identified by |col_resource_id|, the height in the same fashion.
  // TODO(beng): This should eventually live somewhere else, probably closer to
  //             ClientView.
  static int GetLocalizedContentsWidth(int col_resource_id);
  static int GetLocalizedContentsHeight(int row_resource_id);
  static gfx::Size GetLocalizedContentsSize(int col_resource_id,
                                            int row_resource_id);

  // Returns true if the specified type requires a NonClientView.
  static bool RequiresNonClientView(InitParams::Type type);

  void Init(const InitParams& params);

  // Returns the gfx::NativeView associated with this Widget.
  gfx::NativeView GetNativeView() const;

  // Returns the gfx::NativeWindow associated with this Widget. This may return
  // NULL on some platforms if the widget was created with a type other than
  // TYPE_WINDOW or TYPE_PANEL.
  gfx::NativeWindow GetNativeWindow() const;

  // Add/remove observer.
  void AddObserver(WidgetObserver* observer);
  void RemoveObserver(WidgetObserver* observer);
  bool HasObserver(const WidgetObserver* observer) const;

  // Add/remove removals observer.
  void AddRemovalsObserver(WidgetRemovalsObserver* observer);
  void RemoveRemovalsObserver(WidgetRemovalsObserver* observer);
  bool HasRemovalsObserver(const WidgetRemovalsObserver* observer) const;

  // Returns the accelerator given a command id. Returns false if there is
  // no accelerator associated with a given id, which is a common condition.
  virtual bool GetAccelerator(int cmd_id, ui::Accelerator* accelerator) const;

  // Forwarded from the RootView so that the widget can do any cleanup.
  void ViewHierarchyChanged(const View::ViewHierarchyChangedDetails& details);

  // Called right before changing the widget's parent NativeView to do any
  // cleanup.
  void NotifyNativeViewHierarchyWillChange();

  // Called after changing the widget's parent NativeView. Notifies the RootView
  // about the change.
  void NotifyNativeViewHierarchyChanged();

  // Called immediately before removing |view| from this widget.
  void NotifyWillRemoveView(View* view);

  // Returns the top level widget in a hierarchy (see is_top_level() for
  // the definition of top level widget.) Will return NULL if called
  // before the widget is attached to the top level widget's hierarchy.
  Widget* GetTopLevelWidget();
  const Widget* GetTopLevelWidget() const;

  // Gets/Sets the WidgetDelegate.
  WidgetDelegate* widget_delegate() const { return widget_delegate_; }

  // Sets the specified view as the contents of this Widget. There can only
  // be one contents view child of this Widget's RootView. This view is sized to
  // fit the entire size of the RootView. The RootView takes ownership of this
  // View, unless it is set as not being parent-owned.
  void SetContentsView(View* view);
  View* GetContentsView();

  // Returns the bounds of the Widget in screen coordinates.
  gfx::Rect GetWindowBoundsInScreen() const;

  // Returns the bounds of the Widget's client area in screen coordinates.
  gfx::Rect GetClientAreaBoundsInScreen() const;

  // Retrieves the restored bounds for the window.
  gfx::Rect GetRestoredBounds() const;

  // Sizes and/or places the widget to the specified bounds, size or position.
  void SetBounds(const gfx::Rect& bounds);
  void SetSize(const gfx::Size& size);

  // Sizes the window to the specified size and centerizes it.
  void CenterWindow(const gfx::Size& size);

  // Like SetBounds(), but ensures the Widget is fully visible on screen,
  // resizing and/or repositioning as necessary. This is only useful for
  // non-child widgets.
  void SetBoundsConstrained(const gfx::Rect& bounds);

  // Sets whether animations that occur when visibility is changed are enabled.
  // Default is true.
  void SetVisibilityChangedAnimationsEnabled(bool value);

  // Sets the duration of visibility change animations.
  void SetVisibilityAnimationDuration(const base::TimeDelta& duration);

  // Sets the visibility transitions that should animate.
  // Default behavior is to animate both show and hide.
  void SetVisibilityAnimationTransition(VisibilityTransition transition);

  // Starts a nested message loop that moves the window. This can be used to
  // start a window move operation from a mouse or touch event. This returns
  // when the move completes. |drag_offset| is the offset from the top left
  // corner of the window to the point where the cursor is dragging, and is used
  // to offset the bounds of the window from the cursor.
  MoveLoopResult RunMoveLoop(const gfx::Vector2d& drag_offset,
                             MoveLoopSource source,
                             MoveLoopEscapeBehavior escape_behavior);

  // Stops a previously started move loop. This is not immediate.
  void EndMoveLoop();

  // Places the widget in front of the specified widget in z-order.
  void StackAboveWidget(Widget* widget);
  void StackAbove(gfx::NativeView native_view);
  void StackAtTop();

  // Places the widget below the specified NativeView.
  void StackBelow(gfx::NativeView native_view);

  // Sets a shape on the widget. Passing a NULL |shape| reverts the widget to
  // be rectangular. Takes ownership of |shape|.
  void SetShape(SkRegion* shape);

  // Hides the widget then closes it after a return to the message loop.
  virtual void Close(bool force = false);

  // TODO(beng): Move off public API.
  // Closes the widget immediately. Compare to |Close|. This will destroy the
  // window handle associated with this Widget, so should not be called from
  // any code that expects it to be valid beyond this call.
  void CloseNow();

  // Whether the widget has been asked to close itself. In particular this is
  // set to true after Close() has been invoked on the NativeWidget.
  bool IsClosed() const;

  // Shows the widget. The widget is activated if during initialization the
  // can_activate flag in the InitParams structure is set to true.
  virtual void Show();
  // Hides the widget.
  void Hide();

  // Like Show(), but does not activate the window.
  void ShowInactive();

  // Activates the widget, assuming it already exists and is visible.
  void Activate();

  // Deactivates the widget, making the next window in the Z order the active
  // window.
  void Deactivate();

  // Returns whether the Widget is the currently active window.
  virtual bool IsActive() const;

  // Prevents the window from being rendered as deactivated. This state is
  // reset automatically as soon as the window becomes activated again. There is
  // no ability to control the state through this API as this leads to sync
  // problems.
  void DisableInactiveRendering();

  // Sets the widget to be on top of all other widgets in the windowing system.
  void SetAlwaysOnTop(bool on_top);

  // Returns whether the widget has been set to be on top of most other widgets
  // in the windowing system.
  bool IsAlwaysOnTop() const;

  // Sets the widget to be visible on all work spaces.
  void SetVisibleOnAllWorkspaces(bool always_visible);

  // Maximizes/minimizes/restores the window.
  void Maximize();
  void Minimize();
  void Restore();

  // Whether or not the window is maximized or minimized.
  virtual bool IsMaximized() const;
  bool IsMinimized() const;

  // Accessors for fullscreen state.
  void SetFullscreen(bool fullscreen);
  bool IsFullscreen() const;

  // Sets the opacity of the widget. This may allow widgets behind the widget
  // in the Z-order to become visible, depending on the capabilities of the
  // underlying windowing system.
  void SetOpacity(unsigned char opacity);

  // Sets whether or not the window should show its frame as a "transient drag
  // frame" - slightly transparent and without the standard window controls.
  void SetUseDragFrame(bool use_drag_frame);

  // Flashes the frame of the window to draw attention to it. Currently only
  // implemented on Windows for non-Aura.
  void FlashFrame(bool flash);

  // Returns the View at the root of the View hierarchy contained by this
  // Widget.
  View* GetRootView();
  const View* GetRootView() const;

  // A secondary widget is one that is automatically closed (via Close()) when
  // all non-secondary widgets are closed.
  // Default is true.
  // TODO(beng): This is an ugly API, should be handled implicitly via
  //             transience.
  void set_is_secondary_widget(bool is_secondary_widget) {
    is_secondary_widget_ = is_secondary_widget;
  }
  bool is_secondary_widget() const { return is_secondary_widget_; }

  // Returns whether the Widget is visible to the user.
  virtual bool IsVisible() const;

  // Returns the ThemeProvider that provides theme resources for this Widget.
  virtual const ui::ThemeProvider* GetThemeProvider() const;

  ui::NativeTheme* GetNativeTheme() {
    return const_cast<ui::NativeTheme*>(
        const_cast<const Widget*>(this)->GetNativeTheme());
  }
  const ui::NativeTheme* GetNativeTheme() const;

  // Returns the FocusManager for this widget.
  // Note that all widgets in a widget hierarchy share the same focus manager.
  FocusManager* GetFocusManager();
  const FocusManager* GetFocusManager() const;

  // Returns the ui::InputMethod for this widget.
  ui::InputMethod* GetInputMethod();

  // Starts a drag operation for the specified view. This blocks until the drag
  // operation completes. |view| can be NULL.
  // If the view is non-NULL it can be accessed during the drag by calling
  // dragged_view(). If the view has not been deleted during the drag,
  // OnDragDone() is called on it. |location| is in the widget's coordinate
  // system.
  void RunShellDrag(View* view,
                    const ui::OSExchangeData& data,
                    const gfx::Point& location,
                    int operation,
                    ui::DragDropTypes::DragEventSource source);

  // Returns the view that requested the current drag operation via
  // RunShellDrag(), or NULL if there is no such view or drag operation.
  View* dragged_view() {
    return const_cast<View*>(const_cast<const Widget*>(this)->dragged_view());
  }
  const View* dragged_view() const { return dragged_view_; }

  // Adds the specified |rect| in client area coordinates to the rectangle to be
  // redrawn.
  virtual void SchedulePaintInRect(const gfx::Rect& rect);

  // Sets the currently visible cursor. If |cursor| is NULL, the cursor used
  // before the current is restored.
  void SetCursor(gfx::NativeCursor cursor);

  // Returns true if and only if mouse events are enabled.
  bool IsMouseEventsEnabled() const;

  // Sets/Gets a native window property on the underlying native window object.
  // Returns NULL if the property does not exist. Setting the property value to
  // NULL removes the property.
  void SetNativeWindowProperty(const char* name, void* value);
  void* GetNativeWindowProperty(const char* name) const;

  // Tell the window to update its title from the delegate.
  void UpdateWindowTitle();

  // Tell the window to update its icon from the delegate.
  void UpdateWindowIcon();

  // Retrieves the focus traversable for this widget.
  FocusTraversable* GetFocusTraversable();

  // Notifies the view hierarchy contained in this widget that theme resources
  // changed.
  void ThemeChanged();

  // Notifies the view hierarchy contained in this widget that locale resources
  // changed.
  void LocaleChanged();

  // Notifies the view hierarchy contained in this widget that the device scale
  // factor changed.
  void DeviceScaleFactorChanged(float device_scale_factor);

  void SetFocusTraversableParent(FocusTraversable* parent);
  void SetFocusTraversableParentView(View* parent_view);

  // Clear native focus set to the Widget's NativeWidget.
  void ClearNativeFocus();

  void set_frame_type(FrameType frame_type) { frame_type_ = frame_type; }
  FrameType frame_type() const { return frame_type_; }

  // Creates an appropriate NonClientFrameView for this widget. The
  // WidgetDelegate is given the first opportunity to create one, followed by
  // the NativeWidget implementation. If both return NULL, a default one is
  // created.
  virtual NonClientFrameView* CreateNonClientFrameView();

  // Whether we should be using a native frame.
  bool ShouldUseNativeFrame() const;

  // Determines whether the window contents should be rendered transparently
  // (for example, so that they can overhang onto the window title bar).
  bool ShouldWindowContentsBeTransparent() const;

  // Forces the frame into the alternate frame type (custom or native) depending
  // on its current state.
  void DebugToggleFrameType();

  // Tell the window that something caused the frame type to change.
  void FrameTypeChanged();

  NonClientView* non_client_view() {
    return const_cast<NonClientView*>(
        const_cast<const Widget*>(this)->non_client_view());
  }
  const NonClientView* non_client_view() const {
    return non_client_view_;
  }

  ClientView* client_view() {
    return const_cast<ClientView*>(
        const_cast<const Widget*>(this)->client_view());
  }
  const ClientView* client_view() const {
    // non_client_view_ may be NULL, especially during creation.
    return non_client_view_ ? non_client_view_->client_view() : NULL;
  }

  ui::Compositor* GetCompositor() {
    return const_cast<ui::Compositor*>(
        const_cast<const Widget*>(this)->GetCompositor());
  }
  const ui::Compositor* GetCompositor() const;

  // Returns the widget's layer, if any.
  ui::Layer* GetLayer() {
    return const_cast<ui::Layer*>(
        const_cast<const Widget*>(this)->GetLayer());
  }
  const ui::Layer* GetLayer() const;

  // Reorders the widget's child NativeViews which are associated to the view
  // tree (eg via a NativeViewHost) to match the z-order of the views in the
  // view tree. The z-order of views with layers relative to views with
  // associated NativeViews is used to reorder the NativeView layers. This
  // method assumes that the widget's child layers which are owned by a view are
  // already in the correct z-order relative to each other and does no
  // reordering if there are no views with an associated NativeView.
  void ReorderNativeViews();

  // Schedules an update to the root layers. The actual processing occurs when
  // GetRootLayers() is invoked.
  void UpdateRootLayers();

  const NativeWidget* native_widget() const;
  NativeWidget* native_widget();

  internal::NativeWidgetPrivate* native_widget_private() {
    return native_widget_;
  }
  const internal::NativeWidgetPrivate* native_widget_private() const {
    return native_widget_;
  }

  // Sets capture to the specified view. This makes it so that all mouse, touch
  // and gesture events go to |view|. If |view| is NULL, the widget still
  // obtains event capture, but the events will go to the view they'd normally
  // go to.
  void SetCapture(View* view);

  // Releases capture.
  void ReleaseCapture();

  // Returns true if the widget has capture.
  bool HasCapture();

  void set_auto_release_capture(bool auto_release_capture) {
    auto_release_capture_ = auto_release_capture;
  }

  // Returns the font used for tooltips.
  TooltipManager* GetTooltipManager();
  const TooltipManager* GetTooltipManager() const;

  void set_focus_on_creation(bool focus_on_creation) {
    focus_on_creation_ = focus_on_creation;
  }

  // True if the widget is considered top level widget. Top level widget
  // is a widget of TYPE_WINDOW, TYPE_PANEL, TYPE_WINDOW_FRAMELESS, BUBBLE,
  // POPUP or MENU, and has a focus manager and input method object associated
  // with it. TYPE_CONTROL and TYPE_TOOLTIP is not considered top level.
  bool is_top_level() const { return is_top_level_; }

  // True when window movement via mouse interaction with the frame is disabled.
  bool movement_disabled() const { return movement_disabled_; }
  void set_movement_disabled(bool disabled) { movement_disabled_ = disabled; }

  // Returns the work area bounds of the screen the Widget belongs to.
  gfx::Rect GetWorkAreaBoundsInScreen() const;

  // Creates and dispatches synthesized mouse move event using the current
  // mouse location to refresh hovering status in the widget.
  void SynthesizeMouseMoveEvent();

  // Called by our RootView after it has performed a Layout. Used to forward
  // window sizing information to the window server on some platforms.
  void OnRootViewLayout();

  // Whether the widget supports translucency.
  bool IsTranslucentWindowOpacitySupported() const;

  // Called when the delegate's CanResize or CanMaximize changes.
  void OnSizeConstraintsChanged();

  // Notification that our owner is closing.
  // NOTE: this is not invoked for aura as it's currently not needed there.
  // Under aura menus close by way of activation getting reset when the owner
  // closes.
  virtual void OnOwnerClosing();

  // Overridden from NativeWidgetDelegate:
  bool IsModal() const override;
  bool IsDialogBox() const override;
  bool CanActivate() const override;
<<<<<<< HEAD
  bool NWCanClose() const override;
=======
  bool NWCanClose(bool user_force = false) const override;
>>>>>>> 8dd41ff7
  bool IsInactiveRenderingDisabled() const override;
  void EnableInactiveRendering() override;
  void OnNativeWidgetActivationChanged(bool active) override;
  void OnNativeFocus() override;
  void OnNativeBlur() override;
  void OnNativeWidgetVisibilityChanging(bool visible) override;
  void OnNativeWidgetVisibilityChanged(bool visible) override;
  void OnNativeWidgetCreated(bool desktop_widget) override;
  void OnNativeWidgetDestroying() override;
  void OnNativeWidgetDestroyed() override;
  gfx::Size GetMinimumSize() const override;
  gfx::Size GetMaximumSize() const override;
  void OnNativeWidgetMove() override;
  void OnNativeWidgetSizeChanged(const gfx::Size& new_size) override;
  void OnNativeWidgetWindowShowStateChanged() override;
  void OnNativeWidgetBeginUserBoundsChange() override;
  void OnNativeWidgetEndUserBoundsChange() override;
  bool HasFocusManager() const override;
  void OnNativeWidgetPaint(const ui::PaintContext& context) override;
  int GetNonClientComponent(const gfx::Point& point) override;
  void OnKeyEvent(ui::KeyEvent* event) override;
  void OnMouseEvent(ui::MouseEvent* event) override;
  void OnMouseCaptureLost() override;
  void OnScrollEvent(ui::ScrollEvent* event) override;
  void OnGestureEvent(ui::GestureEvent* event) override;
  bool ExecuteCommand(int command_id) override;
  const std::vector<ui::Layer*>& GetRootLayers() override;
  bool HasHitTestMask() const override;
  void GetHitTestMask(gfx::Path* mask) const override;
  Widget* AsWidget() override;
  const Widget* AsWidget() const override;
  bool SetInitialFocus(ui::WindowShowState show_state) override;

  // Overridden from ui::EventSource:
  ui::EventProcessor* GetEventProcessor() override;

  // Overridden from FocusTraversable:
  FocusSearch* GetFocusSearch() override;
  FocusTraversable* GetFocusTraversableParent() override;
  View* GetFocusTraversableParentView() override;

  // Overridden from ui::NativeThemeObserver:
  void OnNativeThemeUpdated(ui::NativeTheme* observed_theme) override;

 protected:
  // Creates the RootView to be used within this Widget. Subclasses may override
  // to create custom RootViews that do specialized event processing.
  // TODO(beng): Investigate whether or not this is needed.
  virtual internal::RootView* CreateRootView();

  // Provided to allow the NativeWidget implementations to destroy the RootView
  // _before_ the focus manager/tooltip manager.
  // TODO(beng): remove once we fold those objects onto this one.
  void DestroyRootView();

  // Notification that a drag will start. Default implementation does nothing.
  virtual void OnDragWillStart();

  // Notification that the drag performed by RunShellDrag() has completed.
  virtual void OnDragComplete();

 private:
  friend class ComboboxTest;
  friend class TextfieldTest;

  // Sets the value of |disable_inactive_rendering_|. If the value changes,
  // both the NonClientView and WidgetDelegate are notified.
  void SetInactiveRenderingDisabled(bool value);

  // Persists the window's restored position and "show" state using the
  // window delegate.
  void SaveWindowPlacement();

  // Invokes SaveWindowPlacement() if the native widget has been initialized.
  // This is called at times when the native widget may not have been
  // initialized.
  void SaveWindowPlacementIfInitialized();

  // Sizes and positions the window just after it is created.
  void SetInitialBounds(const gfx::Rect& bounds);

  // Sizes and positions the frameless window just after it is created.
  void SetInitialBoundsForFramelessWindow(const gfx::Rect& bounds);

  // Returns the bounds and "show" state from the delegate. Returns true if
  // the delegate wants to use a specified bounds.
  bool GetSavedWindowPlacement(gfx::Rect* bounds,
                               ui::WindowShowState* show_state);

  internal::NativeWidgetPrivate* native_widget_;

  // If non-null, the native theme for this widget. Otherwise the native theme
  // comes from |native_widget_|.
  ui::NativeTheme* native_theme_;

  base::ObserverList<WidgetObserver> observers_;

  base::ObserverList<WidgetRemovalsObserver> removals_observers_;

  // Non-owned pointer to the Widget's delegate. If a NULL delegate is supplied
  // to Init() a default WidgetDelegate is created.
  WidgetDelegate* widget_delegate_;

  // The root of the View hierarchy attached to this window.
  // WARNING: see warning in tooltip_manager_ for ordering dependencies with
  // this and tooltip_manager_.
  scoped_ptr<internal::RootView> root_view_;

  // The View that provides the non-client area of the window (title bar,
  // window controls, sizing borders etc). To use an implementation other than
  // the default, this class must be sub-classed and this value set to the
  // desired implementation before calling |InitWindow()|.
  NonClientView* non_client_view_;

  // The focus manager keeping track of focus for this Widget and any of its
  // children.  NULL for non top-level widgets.
  // WARNING: RootView's destructor calls into the FocusManager. As such, this
  // must be destroyed AFTER root_view_. This is enforced in DestroyRootView().
  scoped_ptr<FocusManager> focus_manager_;

  // A theme provider to use when no other theme provider is specified.
  scoped_ptr<ui::DefaultThemeProvider> default_theme_provider_;

  // Valid for the lifetime of RunShellDrag(), indicates the view the drag
  // started from.
  View* dragged_view_;

  // See class documentation for Widget above for a note about ownership.
  InitParams::Ownership ownership_;

  // See set_is_secondary_widget().
  bool is_secondary_widget_;

  // The current frame type in use by this window. Defaults to
  // FRAME_TYPE_DEFAULT.
  FrameType frame_type_;

  // True when the window should be rendered as active, regardless of whether
  // or not it actually is.
  bool disable_inactive_rendering_;

  // Set to true if the widget is in the process of closing.
  bool widget_closed_;

  // The saved "show" state for this window. See note in SetInitialBounds
  // that explains why we save this.
  ui::WindowShowState saved_show_state_;

  // The restored bounds used for the initial show. This is only used if
  // |saved_show_state_| is maximized.
  gfx::Rect initial_restored_bounds_;

  // Focus is automatically set to the view provided by the delegate
  // when the widget is shown. Set this value to false to override
  // initial focus for the widget.
  bool focus_on_creation_;

  // See |is_top_level()| accessor.
  bool is_top_level_;

  // Tracks whether native widget has been initialized.
  bool native_widget_initialized_;

  // Whether native widget has been destroyed.
  bool native_widget_destroyed_;

  // TODO(beng): Remove NativeWidgetGtk's dependence on these:
  // If true, the mouse is currently down.
  bool is_mouse_button_pressed_;

  // True if capture losses should be ignored.
  bool ignore_capture_loss_;

  // TODO(beng): Remove NativeWidgetGtk's dependence on these:
  // The following are used to detect duplicate mouse move events and not
  // deliver them. Displaying a window may result in the system generating
  // duplicate move events even though the mouse hasn't moved.
  bool last_mouse_event_was_move_;
  gfx::Point last_mouse_event_position_;

  // True if event capture should be released on a mouse up event. Default is
  // true.
  bool auto_release_capture_;

  // See description in GetRootLayers().
  std::vector<ui::Layer*> root_layers_;

  // Is |root_layers_| out of date?
  bool root_layers_dirty_;

  // True when window movement via mouse interaction with the frame should be
  // disabled.
  bool movement_disabled_;

  ScopedObserver<ui::NativeTheme, ui::NativeThemeObserver> observer_manager_;

  DISALLOW_COPY_AND_ASSIGN(Widget);
};

}  // namespace views

#endif  // UI_VIEWS_WIDGET_WIDGET_H_<|MERGE_RESOLUTION|>--- conflicted
+++ resolved
@@ -775,11 +775,7 @@
   bool IsModal() const override;
   bool IsDialogBox() const override;
   bool CanActivate() const override;
-<<<<<<< HEAD
-  bool NWCanClose() const override;
-=======
   bool NWCanClose(bool user_force = false) const override;
->>>>>>> 8dd41ff7
   bool IsInactiveRenderingDisabled() const override;
   void EnableInactiveRendering() override;
   void OnNativeWidgetActivationChanged(bool active) override;
