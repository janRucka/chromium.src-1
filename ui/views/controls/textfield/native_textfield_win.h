--- conflicted
+++ resolved
@@ -126,20 +126,6 @@
 
   // CWindowImpl
   BEGIN_MSG_MAP(Edit)
-<<<<<<< HEAD
-=======
-    MSG_WM_CHAR(OnChar)
-    MSG_WM_CONTEXTMENU(OnContextMenu)
-    MSG_WM_COPY(OnCopy)
-    MSG_WM_CREATE(OnCreate)
-    MSG_WM_CUT(OnCut)
-    MESSAGE_HANDLER_EX(WM_GETOBJECT, OnGetObject)
-    MESSAGE_HANDLER_EX(WM_IME_CHAR, OnImeChar)
-    MESSAGE_HANDLER_EX(WM_IME_STARTCOMPOSITION, OnImeStartComposition)
-    MESSAGE_HANDLER_EX(WM_IME_COMPOSITION, OnImeComposition)
-    MESSAGE_HANDLER_EX(WM_IME_ENDCOMPOSITION, OnImeEndComposition)
-    MESSAGE_HANDLER_EX(WM_POINTERDOWN, OnPointerDown)
->>>>>>> 0c24d93c
     MSG_WM_KEYDOWN(OnKeyDown)
     MSG_WM_NCCALCSIZE(OnNCCalcSize)
     MSG_WM_NCPAINT(OnNCPaint)
