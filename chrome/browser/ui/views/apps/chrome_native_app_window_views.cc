--- conflicted
+++ resolved
@@ -119,13 +119,8 @@
     views::Widget* widget) {
 }
 
-<<<<<<< HEAD
-bool ChromeNativeAppWindowViews::NWCanClose() const {
-  return app_window()->NWCanClose();
-=======
 bool ChromeNativeAppWindowViews::NWCanClose(bool user_force) const {
   return app_window()->NWCanClose(user_force);
->>>>>>> 8dd41ff7
 }
 
 void ChromeNativeAppWindowViews::OnBeforePanelWidgetInit(
