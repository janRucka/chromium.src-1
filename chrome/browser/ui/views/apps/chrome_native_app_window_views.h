--- conflicted
+++ resolved
@@ -55,11 +55,7 @@
       views::Widget* widget) override;
   bool WidgetHasHitTestMask() const override;
   void GetWidgetHitTestMask(gfx::Path* mask) const override;
-<<<<<<< HEAD
-  bool NWCanClose() const override;
-=======
   bool NWCanClose(bool user_force = false) const override;
->>>>>>> 8dd41ff7
 
   // views::View implementation.
   gfx::Size GetPreferredSize() const override;
