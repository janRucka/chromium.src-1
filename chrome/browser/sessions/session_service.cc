--- conflicted
+++ resolved
@@ -6,10 +6,7 @@
 
 #include "content/nw/src/nw_content.h"
 #include "extensions/browser/extension_system.h"
-<<<<<<< HEAD
-=======
 #include "extensions/browser/app_window/app_window_registry.h"
->>>>>>> 9ed150dc
 #include "chrome/browser/extensions/extension_service.h"
 
 #include <stddef.h>
@@ -1122,13 +1119,10 @@
       if (extensions::ProcessManager::Get(profile())->GetLazyKeepaliveCount(extension) > 0)
         return;
     }
-<<<<<<< HEAD
-=======
     //additional checking for NWJS#5355
     extensions::AppWindowRegistry* registry = extensions::AppWindowRegistry::Factory::GetForBrowserContext(profile(), false);
     if (registry && !registry->app_windows().empty())
       return;
->>>>>>> 9ed150dc
   }
   DeleteSessionOnlyData(profile());
 }
