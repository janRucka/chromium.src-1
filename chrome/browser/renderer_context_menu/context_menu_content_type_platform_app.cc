--- conflicted
+++ resolved
@@ -58,11 +58,7 @@
       return true;
 #if defined(NWJS_SDK)
     case ITEM_GROUP_DEVTOOLS_UNPACKED_EXT:
-<<<<<<< HEAD
-      return true;
-=======
       return enable_devtools;
->>>>>>> c6612225
 #endif
     default:
       return false;
