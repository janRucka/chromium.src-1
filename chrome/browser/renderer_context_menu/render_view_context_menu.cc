--- conflicted
+++ resolved
@@ -755,15 +755,12 @@
   }
 
 #if defined(NWJS_SDK)
-<<<<<<< HEAD
-=======
   bool enable_devtools = true;
   const base::CommandLine* command_line =
       base::CommandLine::ForCurrentProcess();
   if (command_line->HasSwitch(switches::kDisableDevTools))
     enable_devtools = false;
 
->>>>>>> c6612225
   if (content_type_->SupportsGroup(
           ContextMenuContentType::ITEM_GROUP_DEVELOPER)) {
     if (enable_devtools)
