// Copyright 2014 The Chromium Authors. All rights reserved.
// Use of this source code is governed by a BSD-style license that can be
// found in the LICENSE file.

#ifndef CHROME_BROWSER_APPS_APP_WINDOW_REGISTRY_UTIL_H_
#define CHROME_BROWSER_APPS_APP_WINDOW_REGISTRY_UTIL_H_

#include "ui/gfx/native_widget_types.h"

namespace extensions {
class AppWindow;
}

// Utility functions to interact with app windows across all profiles.
class AppWindowRegistryUtil {
 public:
  // Returns the app window for |window|, looking in all browser contexts.
  static extensions::AppWindow* GetAppWindowForNativeWindowAnyProfile(
      gfx::NativeWindow window);

  // Returns true if the number of visible app windows registered across all
  // browser contexts is non-zero. |window_type_mask| is a bitwise OR filter of
  // AppWindow::WindowType, or 0 for any window type.
  static bool IsAppWindowVisibleInAnyProfile(int window_type_mask, bool check_visible = true);

  // Close all app windows in all profiles.
<<<<<<< HEAD
  static bool CloseAllAppWindows();
=======
  static bool CloseAllAppWindows(bool user_force = false);
>>>>>>> 8dd41ff7
};

#endif  // CHROME_BROWSER_APPS_APP_WINDOW_REGISTRY_UTIL_H_<|MERGE_RESOLUTION|>--- conflicted
+++ resolved
@@ -24,11 +24,7 @@
   static bool IsAppWindowVisibleInAnyProfile(int window_type_mask, bool check_visible = true);
 
   // Close all app windows in all profiles.
-<<<<<<< HEAD
-  static bool CloseAllAppWindows();
-=======
   static bool CloseAllAppWindows(bool user_force = false);
->>>>>>> 8dd41ff7
 };
 
 #endif  // CHROME_BROWSER_APPS_APP_WINDOW_REGISTRY_UTIL_H_