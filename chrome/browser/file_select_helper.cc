--- conflicted
+++ resolved
@@ -458,12 +458,8 @@
       GetSanitizedFileName(params->default_file_name));
 
   if (!params->initial_path.empty())
-<<<<<<< HEAD
-    default_file_path = params->initial_path;
-=======
     default_file_path = params->initial_path.Append(
       GetSanitizedFileName(params->default_file_name));
->>>>>>> 1cb4a79e
 
 #if defined(FULL_SAFE_BROWSING)
   std::vector<base::FilePath::StringType> alternate_extensions;
